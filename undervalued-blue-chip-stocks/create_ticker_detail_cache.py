# -*- coding: utf-8 -*-
"""
build_details_cache_fully_optimized.py

🚀 완전 최적화 버전:
1. PER 데이터 계산 로직 강화 (여러 방법론 적용)
2. 최신 트렌드 지표 추가 (RSI, MACD, 볼린저밴드, 52주 고저가 등)
3. 재무 데이터 품질 향상
4. 성장성 지표 추가
5. ⭐ OHLCV 프리로드 병렬화 (2-3배 빠름)
6. ⭐ 상세 데이터 수집 병렬화 (5-10배 빠름)
7. ⭐ 이상치 처리 강화

✨ 데이터 수집 안정성 개선사항:
1. 📊 OHLCV 데이터 수집 안정성 향상:
   - 순차 처리로 안정성 보장: yfinance API rate limiting 회피
   - 배치 크기 최적화: 100개 (순차 처리 시 효율적)
   - 부분 성공 케이스 처리: 배치에서 일부 실패 시 누락된 티커만 개별 다운로드
   - 최소 데이터 요구사항 완화: 50개 → 20개로 완화하여 더 많은 종목 수집 가능
   - 스마트 재시도 로직: 배치 완전 실패 시 전체 재시도, 부분 실패 시 누락분만 재시도
   - 재시도 횟수: 배치 3회, 개별 3회

2. 💼 상세 재무 데이터 수집 개선:
   - 병렬 처리로 속도 향상: 4개 스레드 (개별 API 호출은 스레드 안전)
   - 재무제표 API 재시도 로직 추가 (각 API 호출당 최대 3회)
   - info 실패 시에도 재무제표 데이터 수집 시도
   - 각 지표 계산 실패 시에도 다른 지표는 계속 수집
   - 재무제표별 독립적인 에러 처리

3. 🔍 에러 로깅 및 디버깅:
   - 전체 에러 추적 시스템 추가
   - 에러 로그 파일 자동 생성
   - 데이터 품질 통계 자동 출력
   - VERBOSE_LOGGING 옵션으로 상세 로그 제어

4. 🛡️ 데이터 검증 개선:
   - 검증 실패 시 대체 로직 추가
   - 가격 검증 범위 확대
   - 각 필드별 독립적인 에러 처리로 부분 데이터라도 수집

⚡ 성능 최적화 전략:
- OHLCV 수집: 순차 처리 (안정성 > 속도) → 6400+ 종목 안정적 수집
- 상세 재무: 병렬 처리 4개 스레드 (속도 > 안정성) → 2-3배 빠른 수집
"""

import os, io, time, math, random, warnings, logging, requests
import pandas as pd, numpy as np, yfinance as yf
from datetime import datetime, timedelta, timezone
from concurrent.futures import ThreadPoolExecutor, as_completed

warnings.filterwarnings("ignore", category=DeprecationWarning)
warnings.filterwarnings("ignore", category=UserWarning)
warnings.filterwarnings("ignore", category=FutureWarning)
warnings.filterwarnings("ignore", category=RuntimeWarning)
logging.getLogger("yfinance").setLevel(logging.CRITICAL)

# ===================== CONFIG =====================
CONFIG = {
    "UNIVERSE_SOURCE": "us_all",  # "us_all" | "sp500" | "custom"
    "CUSTOM_TICKERS": [],  # UNIVERSE_SOURCE="custom"일 때 사용

    # 캐시 출력
    "OUT_BASENAME": "",  # 비우면 자동: details_cache_{source}.csv
    "INCLUDE_EXCEL": True,

    "PRELOAD_PERIOD": "252d",  # 1년 데이터 (52주 계산용)
    "PRELOAD_CHUNK": 100,  # 배치 크기 (순차 처리이므로 큰 배치 사용)
    "BATCH_RETRIES": 3,  # 배치 재시도 (큰 배치이므로 재시도 줄임)
    "SINGLE_RETRIES": 3,  # 개별 재시도

    # ⭐ 병렬 처리 설정
<<<<<<< HEAD
    "OHLCV_WORKERS": 1,  # OHLCV는 순차 처리 (yfinance API 안정성 보장)
    "DETAIL_FETCH_WORKERS": 4,  # 상세 데이터는 병렬 처리 (개별 API 호출은 안전)

    # 디버깅 및 로깅
    "VERBOSE_LOGGING": False,  # True로 설정하면 상세 에러 로그 출력
=======
    "OHLCV_WORKERS": 5,  # OHLCV 다운로드 병렬 스레드 수
    "DETAIL_FETCH_WORKERS": 5,  # 상세 데이터 수집 병렬 스레드 수
>>>>>>> f150f9b9

    "YF_THREADS": False,
    "SLEEP_SEC": 0.25,  # 병렬 처리 시에는 짧게

    # 네트워크 설정
    "REQUEST_TIMEOUT": 60,
    "PROXY_SETTINGS": {},

    # 라이트 컷
    "MIN_PRICE": 1.0,
    "MIN_DOLLAR_VOLUME": 900_000,

    # 상세 재무 호출 대상 범위
    "DETAILED_TOP_K": 12000,
    "MAX_TICKERS": 12000,
    "UNIVERSE_OFFSET": 0,
    "SHUFFLE_UNIVERSE": True,

    # 버핏형 하드컷 기본선
    "MIN_MKTCAP": 800_000_000,

    # 요청 헤더
    "USER_AGENT": "Mozilla/5.0 (Windows NT 10.0; Win64; x64) AppleWebKit/537.36 (KHTML, like Gecko) Chrome/120.0.0.0 Safari/537.36",
}
# ==================================================

HEADERS = {"User-Agent": CONFIG["USER_AGENT"]}
HTTP_SESSION = requests.Session()
HTTP_SESSION.headers.update(HEADERS)

# 세션 설정
session = requests.Session()
session.headers.update({"User-Agent": CONFIG["USER_AGENT"]})
if CONFIG["PROXY_SETTINGS"]:
    session.proxies.update(CONFIG["PROXY_SETTINGS"])


# ============== ⭐ 이상치 검증 함수 ==============

def validate_numeric(value, min_val=None, max_val=None, allow_negative=False):
    """숫자 값 검증 및 이상치 필터링"""
    if value is None:
        return None

    try:
        val = float(value)

        # NaN, Inf 체크
        if math.isnan(val) or math.isinf(val):
            return None

        # 음수 체크
        if not allow_negative and val < 0:
            return None

        # 범위 체크
        if min_val is not None and val < min_val:
            return None
        if max_val is not None and val > max_val:
            return None

        return val
    except (TypeError, ValueError):
        return None


def validate_percentage(value, min_pct=-100, max_pct=1000):
    """퍼센티지 값 검증 (-100% ~ 1000%)"""
    return validate_numeric(value, min_val=min_pct, max_val=max_pct, allow_negative=True)


def validate_ratio(value, min_ratio=0, max_ratio=1000):
    """비율 값 검증 (PER, PBR 등)"""
    return validate_numeric(value, min_val=min_ratio, max_val=max_ratio, allow_negative=False)


def validate_market_cap(value):
    """시가총액 검증 (최소 100만불, 최대 20조불)"""
    return validate_numeric(value, min_val=1_000_000, max_val=20_000_000_000_000, allow_negative=False)


def validate_price(value):
    """주가 검증 (0.01 ~ 100,000)"""
    return validate_numeric(value, min_val=0.01, max_val=100_000, allow_negative=False)


def validate_volume(value):
    """거래량 검증"""
    return validate_numeric(value, min_val=0, max_val=1e15, allow_negative=False)


# ============== 에러 로깅 설정 ==============
ERROR_LOG = []  # 에러 추적용


def log_error(context, ticker, error_msg):
    """에러 로깅 함수"""
    msg = f"[{context}] {ticker}: {error_msg}"
    ERROR_LOG.append(msg)
    if CONFIG.get("VERBOSE_LOGGING", False):
        print(f"⚠️  {msg}")


# ============== 기술적 지표 계산 함수들 ==============

def calculate_rsi(prices, window=14):
    """RSI 계산"""
    try:
        if len(prices) < window + 1:
            return None

        delta = prices.diff()
        gain = (delta.where(delta > 0, 0)).rolling(window=window).mean()
        loss = (-delta.where(delta < 0, 0)).rolling(window=window).mean()
        rs = gain / loss
        rsi = 100 - (100 / (1 + rs))
        result = rsi.iloc[-1] if not rsi.empty else None

        # RSI는 0-100 범위
        return validate_numeric(result, min_val=0, max_val=100)
    except Exception as e:
        return None


def calculate_macd(prices, fast=12, slow=26, signal=9):
    """MACD 계산"""
    if len(prices) < slow + signal:
        return None, None, None

    ema_fast = prices.ewm(span=fast).mean()
    ema_slow = prices.ewm(span=slow).mean()
    macd_line = ema_fast - ema_slow
    signal_line = macd_line.ewm(span=signal).mean()
    histogram = macd_line - signal_line

    return (
        macd_line.iloc[-1] if not macd_line.empty else None,
        signal_line.iloc[-1] if not signal_line.empty else None,
        histogram.iloc[-1] if not histogram.empty else None
    )


def calculate_bollinger_bands(prices, window=20, num_std=2):
    """볼린저밴드 계산"""
    if len(prices) < window:
        return None, None, None

    sma = prices.rolling(window).mean()
    std = prices.rolling(window).std()
    upper = sma + (std * num_std)
    lower = sma - (std * num_std)

    current_price = prices.iloc[-1]
    bb_position = (current_price - lower.iloc[-1]) / (upper.iloc[-1] - lower.iloc[-1]) if upper.iloc[-1] != lower.iloc[
        -1] else None

    # BB Position은 0-1 범위 (극단적인 경우 -0.5 ~ 1.5 허용)
    bb_position = validate_numeric(bb_position, min_val=-0.5, max_val=1.5, allow_negative=True)

    return (
        upper.iloc[-1] if not upper.empty else None,
        lower.iloc[-1] if not lower.empty else None,
        bb_position
    )


def calculate_52week_high_low(prices):
    """52주 고가/저가 계산"""
    if len(prices) < 252:  # 1년 거래일
        high_52w = prices.max()
        low_52w = prices.min()
    else:
        high_52w = prices.tail(252).max()
        low_52w = prices.tail(252).min()

    current_price = prices.iloc[-1]
    high_ratio = current_price / high_52w if high_52w > 0 else None
    low_ratio = current_price / low_52w if low_52w > 0 else None

    # 비율은 0-2 범위 (현재가가 52주 최고가의 2배까지만 허용)
    high_ratio = validate_numeric(high_ratio, min_val=0, max_val=2)
    low_ratio = validate_numeric(low_ratio, min_val=0, max_val=20)  # 저가 대비는 더 큰 범위

    return high_52w, low_52w, high_ratio, low_ratio


# ============== 강화된 PER 계산 함수 ==============

def calculate_pe_ratio(ticker, price, info, df_q, df_a):
    """강화된 PER 계산 (4가지 방법 시도) + 이상치 제거"""
    pe_values = []

    # 방법 1: yfinance info에서 직접 가져오기
    try:
        trailing_pe = info.get("trailingPE")
        forward_pe = info.get("forwardPE")
        if trailing_pe and trailing_pe > 0:
            validated_pe = validate_ratio(trailing_pe, min_ratio=0.1, max_ratio=500)
            if validated_pe:
                pe_values.append(validated_pe)
        if forward_pe and forward_pe > 0:
            validated_pe = validate_ratio(forward_pe, min_ratio=0.1, max_ratio=500)
            if validated_pe:
                pe_values.append(validated_pe)
    except Exception as e:
        pass

    # 방법 2: trailing EPS 사용
    try:
        trailing_eps = info.get("trailingEps")
        if trailing_eps and trailing_eps > 0 and price and price > 0:
            pe_calculated = price / trailing_eps
            if 0 < pe_calculated < 1000:
                pe_values.append(pe_calculated)
    except:
        pass

    # 방법 3: 분기별 데이터로 TTM EPS 계산
    try:
        if df_q is not None and not df_q.empty and df_a is not None and not df_a.empty:
            eps_aliases = ["diluted eps", "basic eps", "eps (diluted)", "eps (basic)", "earnings per share", "eps"]
            eps_row = None
            for alias in eps_aliases:
                if alias in [str(x).lower() for x in df_q.index]:
                    eps_row = [x for x in df_q.index if str(x).lower() == alias][0]
                    break

            if eps_row is None:
                ni_aliases = ["net income", "net income common stockholders"]
                shares_aliases = ["diluted average shares", "weighted average shares diluted"]

                ni_row = None
                shares_row = None

                for alias in ni_aliases:
                    if alias in [str(x).lower() for x in df_q.index]:
                        ni_row = [x for x in df_q.index if str(x).lower() == alias][0]
                        break

                for alias in shares_aliases:
                    if alias in [str(x).lower() for x in df_a.index]:
                        shares_row = [x for x in df_a.index if str(x).lower() == alias][0]
                        break

                if ni_row and shares_row:
                    cols = sorted(df_q.columns, reverse=True)[:4]
                    ni_ttm = pd.to_numeric(df_q.loc[ni_row, cols], errors="coerce").sum()
                    shares = pd.to_numeric(df_a.loc[shares_row, cols[0]], errors="coerce")

                    if ni_ttm and shares and shares > 0:
                        eps_ttm = ni_ttm / shares
                        if eps_ttm > 0 and price > 0:
                            pe_calculated = price / eps_ttm
                            if 0 < pe_calculated < 1000:
                                pe_values.append(pe_calculated)
            else:
                cols = sorted(df_q.columns, reverse=True)[:4]
                eps_ttm = pd.to_numeric(df_q.loc[eps_row, cols], errors="coerce").sum()
                if eps_ttm and eps_ttm > 0 and price > 0:
                    pe_calculated = price / eps_ttm
                    if 0 < pe_calculated < 1000:
                        pe_values.append(pe_calculated)
    except Exception:
        pass

    # 방법 4: 연간 데이터 사용
    try:
        if df_a is not None and not df_a.empty:
            eps_aliases = ["diluted eps", "basic eps", "eps (diluted)", "eps (basic)", "earnings per share", "eps"]
            eps_row = None
            for alias in eps_aliases:
                if alias in [str(x).lower() for x in df_a.index]:
                    eps_row = [x for x in df_a.index if str(x).lower() == alias][0]
                    break

            if eps_row:
                latest_col = sorted(df_a.columns, reverse=True)[0]
                eps_annual = pd.to_numeric(df_a.loc[eps_row, latest_col], errors="coerce")
                if eps_annual and eps_annual > 0 and price > 0:
                    pe_calculated = price / eps_annual
                    if 0 < pe_calculated < 1000:
                        pe_values.append(pe_calculated)
    except Exception:
        pass

    # 유효한 PER 값들 중 중간값 반환 (이상치 제거)
    valid_pes = [pe for pe in pe_values if pe is not None and 0 < pe < 500]
    if valid_pes:
        median_pe = np.median(valid_pes)
        return validate_ratio(median_pe, min_ratio=0.1, max_ratio=500)

    return None


def _normalize_ticker(t):
    return str(t).strip().upper().replace(".", "-")


def _read_html(url: str):
    try:
        r = session.get(url, timeout=CONFIG["REQUEST_TIMEOUT"])
        r.raise_for_status()
        return pd.read_html(io.StringIO(r.text))
    except Exception as e:
        return []


def get_sp500_symbols():
    """S&P 500 종목 리스트 가져오기"""
    urls = [
        "https://en.wikipedia.org/wiki/List_of_S%26P_500_companies",
        "https://raw.githubusercontent.com/datasets/s-and-p-500-companies/main/data/constituents.csv"
    ]

    for url in urls:
        try:
            if "wikipedia" in url:
                tables = _read_html(url)
                if tables:
                    df = tables[0]
                    col = next((c for c in df.columns if str(c).lower().startswith("symbol")), "Symbol")
                    syms = df[col].dropna().astype(str).tolist()
                    print(f"[S&P500] Wikipedia에서 {len(syms)}개 종목 로드")
                    return [_normalize_ticker(s) for s in syms]
            else:
                r = session.get(url, timeout=CONFIG["REQUEST_TIMEOUT"])
                r.raise_for_status()
                df = pd.read_csv(io.StringIO(r.text))
                if 'Symbol' in df.columns:
                    syms = df['Symbol'].dropna().astype(str).tolist()
                    print(f"[S&P500] GitHub에서 {len(syms)}개 종목 로드")
                    return [_normalize_ticker(s) for s in syms]
        except Exception as e:
            continue

    fallback_sp500 = ['AAPL', 'MSFT', 'AMZN', 'GOOGL', 'GOOG', 'TSLA', 'BRK-B', 'UNH', 'JNJ', 'XOM',
                      'JPM', 'V', 'NVDA', 'PG', 'MA', 'HD', 'CVX', 'LLY', 'ABBV', 'PFE']
    print(f"[S&P500] 폴백: {len(fallback_sp500)}개 주요 종목 사용")
    return fallback_sp500


def _fetch_text(url):
    try:
        r = session.get(url, timeout=CONFIG["REQUEST_TIMEOUT"], allow_redirects=True)
        r.raise_for_status()
        return r.text
    except Exception as e:
        return ""


def _read_pipe_text_to_df(text: str) -> pd.DataFrame:
    try:
        return pd.read_csv(io.StringIO(text), sep="|")
    except Exception:
        return pd.DataFrame()


def _normalize_symbol_df(df: pd.DataFrame) -> pd.DataFrame:
    if df.empty:
        return df

    cols = {c.lower(): c for c in df.columns}
    sym = cols.get("symbol") or cols.get("act symbol") or cols.get("nasdaq symbol") or list(df.columns)[0]

    out = df.copy()
    out.rename(columns={sym: "Symbol"}, inplace=True)
    out["Symbol"] = out["Symbol"].astype(str).str.upper().str.replace(".", "-", regex=False)

    if "TestIssue" in out.columns:
        mask_test = out["TestIssue"].astype(str).str.upper().ne("Y")
        out = out[mask_test]

    if "FinancialStatus" in out.columns:
        fin_s = out["FinancialStatus"].astype(str).str.upper()
        mask_fin = (~fin_s.isin(["D", "E", "H", "S", "C", "T"]))
        out = out[mask_fin]

    return out


def _filter_common_stock(df: pd.DataFrame) -> pd.DataFrame:
    if df.empty:
        return df

    name_str = df.get("SecurityName", pd.Series([""] * len(df))).astype(str).str.lower()

    is_common_kw = name_str.str.contains(
        r"common stock|ordinary shares|class [ab]\s+common|shs",
        regex=True, na=False
    )
    is_deriv_kw = name_str.str.contains(
        r"warrant|right|unit|preferred|preference|pref|etf|fund|trust|note|debenture|bond|adr|adr\.",
        regex=True, na=False
    )

    base = df[is_common_kw & ~is_deriv_kw]
    return base if not base.empty else df[~is_deriv_kw]


def get_all_us_listed_common():
    """모든 미국 상장 주식 종목 가져오기"""
    urls = [
        "https://www.nasdaqtrader.com/dynamic/SymDir/nasdaqlisted.txt",
        "https://www.nasdaqtrader.com/dynamic/SymDir/otherlisted.txt",
        "https://old.nasdaq.com/screening/companies-by-name.aspx?letter=0&exchange=nasdaq&render=download",
        "https://old.nasdaq.com/screening/companies-by-name.aspx?letter=0&exchange=nyse&render=download",
    ]

    dfs = []

    for u in urls:
        try:
            txt = _fetch_text(u)
            if not txt:
                continue

            df = _normalize_symbol_df(_read_pipe_text_to_df(txt))
            if not df.empty:
                dfs.append(df)
                print(f"[US_ALL] {u}에서 {len(df)}개 종목 로드")

        except Exception:
            continue

    if not dfs:
        print("[US_ALL] 모든 소스 실패, 폴백 종목 사용")
        fallback_tickers = ['AAPL', 'MSFT', 'GOOGL', 'AMZN', 'TSLA', 'META', 'BRK-B', 'V', 'JNJ', 'WMT',
                            'PG', 'JPM', 'UNH', 'HD', 'DIS', 'PYPL', 'NFLX', 'ADBE', 'CRM', 'INTC']
        return fallback_tickers

    df_combined = pd.concat(dfs, ignore_index=True)
    df_combined = _filter_common_stock(df_combined)

    syms = df_combined["Symbol"].dropna().unique().tolist()
    print(f"[US_ALL] 필터 후 총 {len(syms)}개 종목")
    return sorted(syms)


def load_universe():
    """유니버스 로드"""
    src = CONFIG["UNIVERSE_SOURCE"]

    try:
        if src == "sp500":
            u = get_sp500_symbols()
        elif src == "us_all":
            u = get_all_us_listed_common()
        elif src == "custom":
            u = [_normalize_ticker(x) for x in CONFIG["CUSTOM_TICKERS"]]
        else:
            raise ValueError("UNIVERSE_SOURCE는 us_all, sp500, custom 중 하나여야 합니다")

        if CONFIG["SHUFFLE_UNIVERSE"]:
            random.shuffle(u)

        if CONFIG["MAX_TICKERS"]:
            u = u[CONFIG["UNIVERSE_OFFSET"]:CONFIG["UNIVERSE_OFFSET"] + CONFIG["MAX_TICKERS"]]
        elif CONFIG["UNIVERSE_OFFSET"]:
            u = u[CONFIG["UNIVERSE_OFFSET"]:]

        print(f"[유니버스] {src} 총={len(u)}개 샘플={u[:8]}")
        return u

    except Exception as e:
        print(f"[유니버스] 로드 실패: {e}")
        return ['AAPL', 'MSFT', 'GOOGL', 'AMZN', 'TSLA', 'META', 'BRK-B', 'JNJ', 'JPM', 'V']


# ============== OHLCV → 라이트 지표 ==============

def _compute_enhanced_ta_single(c, h, l, v):
    """개선된 기술적 지표 계산 + 이상치 검증"""
    try:
        # 최소 데이터 요구사항 완화: 50개 -> 20개 (더 많은 종목 수집 가능)
        if c is None or len(c.dropna()) < 20:
            return None

        c_clean = c.dropna()
        if len(c_clean) == 0:
            return None

        last_close = float(c_clean.iloc[-1])
        last_close = validate_price(last_close)
        if last_close is None:
            return None

        # 기본 지표들
        s20 = c_clean.rolling(20).mean().iloc[-1] if len(c_clean) >= 20 else None
        s50 = c_clean.rolling(50).mean().iloc[-1] if len(c_clean) >= 50 else None
        s200 = c_clean.rolling(200).mean().iloc[-1] if len(c_clean) >= 200 else None

        ret5 = c_clean.pct_change(5).iloc[-1] if len(c_clean) >= 6 else None
        ret20 = c_clean.pct_change(20).iloc[-1] if len(c_clean) >= 21 else None
        ret63 = c_clean.pct_change(63).iloc[-1] if len(c_clean) >= 64 else None

        # 수익률 검증
        ret5 = validate_percentage(ret5, min_pct=-0.99, max_pct=9.99)
        ret20 = validate_percentage(ret20, min_pct=-0.99, max_pct=9.99)
        ret63 = validate_percentage(ret63, min_pct=-0.99, max_pct=9.99)

        # 거래량 지표
        avg20_vol = today_vol = rvol = None
        if v is not None and len(v.dropna()) > 0:
            v_clean = v.dropna()
            avg20_vol = float(v_clean.rolling(20).mean().iloc[-1]) if len(v_clean) >= 20 else float(v_clean.mean())
            today_vol = float(v_clean.iloc[-1]) if len(v_clean) > 0 else None

            avg20_vol = validate_volume(avg20_vol)
            today_vol = validate_volume(today_vol)

            if avg20_vol and today_vol and avg20_vol > 0:
                rvol = today_vol / avg20_vol
                rvol = validate_numeric(rvol, min_val=0, max_val=100)

        # ATR
        atr = atr_pct = None
        if h is not None and l is not None and len(h.dropna()) > 0 and len(l.dropna()) > 0:
            h_clean, l_clean = h.dropna(), l.dropna()
            if len(h_clean) >= 14 and len(l_clean) >= 14:
                prev_close = c_clean.shift(1)
                tr = pd.concat([
                    h_clean - l_clean,
                    (h_clean - prev_close).abs(),
                    (l_clean - prev_close).abs()
                ], axis=1).max(axis=1)
                atr = float(tr.rolling(14).mean().iloc[-1]) if len(tr) >= 14 else None
                if atr and last_close > 0:
                    atr_pct = atr / last_close
                    atr_pct = validate_percentage(atr_pct, min_pct=0, max_pct=1.0)

        # 신규 기술적 지표들
        rsi_14 = calculate_rsi(c_clean, 14)
        macd, macd_signal, macd_histogram = calculate_macd(c_clean)
        bb_upper, bb_lower, bb_position = calculate_bollinger_bands(c_clean)
        high_52w, low_52w, high_52w_ratio, low_52w_ratio = calculate_52week_high_low(c_clean)

        # 모멘텀 지표
        momentum_12m = None
        if len(c_clean) >= 252:
            momentum_12m = (last_close / c_clean.iloc[-252]) - 1
            momentum_12m = validate_percentage(momentum_12m, min_pct=-0.99, max_pct=9.99)

        volatility_21d = None
        if len(c_clean) >= 22:
            volatility_21d = c_clean.pct_change().rolling(21).std().iloc[-1]
            volatility_21d = validate_percentage(volatility_21d, min_pct=0, max_pct=1.0)

        return {
            # 기본 지표
            "last_price": last_close,
            "sma20": float(s20) if s20 else None,
            "sma50": float(s50) if s50 else None,
            "sma200": float(s200) if s200 else None,
            "ret5": float(ret5) if ret5 else None,
            "ret20": float(ret20) if ret20 else None,
            "ret63": float(ret63) if ret63 else None,
            "avg20_vol": avg20_vol,
            "today_vol": today_vol,
            "rvol": rvol,
            "atr": atr,
            "atr_pct": atr_pct,

            # 신규 기술적 지표
            "rsi_14": rsi_14,
            "macd": macd,
            "macd_signal": macd_signal,
            "macd_histogram": macd_histogram,
            "bb_upper": bb_upper,
            "bb_lower": bb_lower,
            "bb_position": bb_position,
            "high_52w": high_52w,
            "low_52w": low_52w,
            "high_52w_ratio": high_52w_ratio,
            "low_52w_ratio": low_52w_ratio,
            "momentum_12m": momentum_12m,
            "volatility_21d": volatility_21d,
        }
    except Exception:
        return None


def _compute_ta_metrics(df):
    """DataFrame에서 기술적 지표 계산"""
    out = {}

    try:
        if isinstance(df.columns, pd.MultiIndex):
            fields = set(df.columns.get_level_values(0))
            tickers = sorted(set(df.columns.get_level_values(1)))

            close_col = "Adj Close" if "Adj Close" in fields else "Close"

            for t in tickers:
                try:
                    if (close_col, t) not in df.columns:
                        continue

                    c = df[(close_col, t)].dropna()
                    h = df[("High", t)].dropna() if ("High", t) in df.columns else None
                    l = df[("Low", t)].dropna() if ("Low", t) in df.columns else None
                    v = df[("Volume", t)].dropna() if ("Volume", t) in df.columns else None

                    metrics = _compute_enhanced_ta_single(c, h, l, v)
                    if metrics:
                        out[t] = metrics
                except Exception:
                    continue
        else:
            close_col = "Adj Close" if "Adj Close" in df.columns else "Close"
            c = df[close_col] if close_col in df.columns else None
            h = df["High"] if "High" in df.columns else None
            l = df["Low"] if "Low" in df.columns else None
            v = df["Volume"] if "Volume" in df.columns else None

            metrics = _compute_enhanced_ta_single(c, h, l, v)
            if metrics:
                out["__SINGLE__"] = metrics

    except Exception:
        pass

    return out


def safe_yf_download(tickers, **kwargs):
    """안전한 yfinance 다운로드 with 개선된 에러 처리"""
    max_retries = kwargs.pop('max_retries', 3)
    ticker_str = tickers if isinstance(tickers, str) else f"batch({len(tickers)})"

    for attempt in range(max_retries):
        try:
            data = yf.download(tickers, **kwargs)
            if data is not None and not data.empty:
                return data
            elif attempt == max_retries - 1:
                log_error("YF_DOWNLOAD", ticker_str, "Empty data returned")
        except Exception as e:
            if attempt < max_retries - 1:
                sleep_time = (2 ** attempt) + random.uniform(0, 1)
                log_error("YF_DOWNLOAD", ticker_str, f"Attempt {attempt+1} failed: {str(e)}, retrying in {sleep_time:.1f}s")
                time.sleep(sleep_time)
            else:
                log_error("YF_DOWNLOAD", ticker_str, f"All {max_retries} attempts failed: {str(e)}")

    return None


# ⭐⭐⭐ OHLCV 배치 다운로드 병렬 처리 함수
def process_ohlcv_batch(args):
    """단일 배치 OHLCV 다운로드 및 처리 (병렬 처리용)"""
    batch, batch_idx, total_batches, period = args

    TA_batch = {}
    PX_batch = {}
    VOL_batch = {}
    ok_tickers_batch = set()

    # 배치 다운로드 시도
    batch_data = None
    for attempt in range(CONFIG["BATCH_RETRIES"]):
        try:
            batch_data = safe_yf_download(
                batch,
                period=period,
                interval="1d",
                auto_adjust=False,
                progress=False,
                threads=False,
                timeout=30
            )
            if batch_data is not None and not batch_data.empty:
                break
        except Exception:
            if attempt < CONFIG["BATCH_RETRIES"] - 1:
                time.sleep((1.5 ** attempt) + random.random())

    processed_count = 0

    # 배치 데이터 처리
    if batch_data is not None and not batch_data.empty:
        metrics = _compute_ta_metrics(batch_data)

        if isinstance(batch_data.columns, pd.MultiIndex):
            close_col = "Adj Close" if "Adj Close" in set(batch_data.columns.get_level_values(0)) else "Close"

            for t in batch:
                try:
                    if (close_col, t) not in batch_data.columns:
                        continue

                    prices = batch_data[(close_col, t)].dropna()
                    if len(prices) < 5:
                        continue

                    last_price = float(prices.iloc[-1])
                    last_price = validate_price(last_price)
                    if last_price is None:
                        continue

                    avg_vol = 0
                    if ("Volume", t) in batch_data.columns:
                        vols = batch_data[("Volume", t)].dropna()
                        avg_vol = float(vols.rolling(20).mean().iloc[-1]) if len(vols) >= 20 else float(vols.mean())
                        avg_vol = validate_volume(avg_vol) or 0

                    ok_tickers_batch.add(t)
                    PX_batch[t] = last_price
                    VOL_batch[t] = avg_vol

                    if t in metrics:
                        TA_batch[t] = metrics[t]
                    else:
                        TA_batch[t] = {
                            "last_price": last_price,
                            "sma20": last_price,
                            "sma50": last_price,
                            "ret5": 0.0,
                            "ret20": 0.0,
                            "avg20_vol": avg_vol,
                            "rvol": 1.0,
                            "atr_pct": 0.02
                        }

                    processed_count += 1

                except Exception:
                    continue
        else:
            if batch and len(batch) == 1:
                t = batch[0]
                try:
                    close_col = "Adj Close" if "Adj Close" in batch_data.columns else "Close"
                    prices = batch_data[close_col].dropna() if close_col in batch_data.columns else None
                    if prices is not None and len(prices) >= 5:
                        last_price = float(prices.iloc[-1])
                        last_price = validate_price(last_price)
                        if last_price is not None:
                            avg_vol = 0
                            if "Volume" in batch_data.columns:
                                vols = batch_data["Volume"].dropna()
                                avg_vol = float(vols.rolling(20).mean().iloc[-1]) if len(vols) >= 20 else float(
                                    vols.mean())
                                avg_vol = validate_volume(avg_vol) or 0

                            ok_tickers_batch.add(t)
                            PX_batch[t] = last_price
                            VOL_batch[t] = avg_vol

                            if "__SINGLE__" in metrics:
                                TA_batch[t] = metrics["__SINGLE__"]
                            else:
                                TA_batch[t] = {
                                    "last_price": last_price,
                                    "sma20": last_price,
                                    "sma50": last_price,
                                    "ret5": 0.0,
                                    "ret20": 0.0,
                                    "avg20_vol": avg_vol,
                                    "rvol": 1.0,
                                    "atr_pct": 0.02
                                }
                            processed_count += 1
                except Exception:
                    pass

    # 배치 완전 실패 시 전체 개별 다운로드, 부분 실패 시 누락된 것만 개별 다운로드
    if processed_count == 0:
        # 배치 전체 실패 - 모든 티커 개별 다운로드
        retry_tickers = batch
    elif processed_count < len(batch):
        # 부분 성공 - 실패한 티커만 개별 다운로드
        retry_tickers = [t for t in batch if t not in ok_tickers_batch]
        if CONFIG.get("VERBOSE_LOGGING", False):
            print(f"  [배치 {batch_idx}] 부분 성공: {processed_count}/{len(batch)}, 누락 {len(retry_tickers)}개 재시도")
    else:
        # 전체 성공
        retry_tickers = []

    # 개별 다운로드
    if retry_tickers:
        for t in retry_tickers:
            for attempt in range(CONFIG["SINGLE_RETRIES"]):
                try:
                    data = safe_yf_download(
                        t,
                        period=period,
                        interval="1d",
                        auto_adjust=False,
                        progress=False,
                        threads=False,
                        timeout=30,
                        max_retries=2
                    )
                    if data is not None and not data.empty:
                        metrics = _compute_ta_metrics(data)
                        if "__SINGLE__" in metrics:
                            close_col = "Adj Close" if "Adj Close" in data.columns else "Close"
                            prices = data[close_col].dropna()

                            if len(prices) >= 5:
                                last_price = float(prices.iloc[-1])
                                last_price = validate_price(last_price)
                                if last_price is not None:
                                    avg_vol = 0
                                    if "Volume" in data.columns:
                                        vols = data["Volume"].dropna()
                                        avg_vol = float(vols.rolling(20).mean().iloc[-1]) if len(vols) >= 20 else float(
                                            vols.mean())
                                        avg_vol = validate_volume(avg_vol) or 0

                                    ok_tickers_batch.add(t)
                                    PX_batch[t] = last_price
                                    VOL_batch[t] = avg_vol
                                    TA_batch[t] = metrics["__SINGLE__"]
                                    processed_count += 1
                        break
                except Exception:
                    if attempt < CONFIG["SINGLE_RETRIES"] - 1:
                        time.sleep((1.5 ** attempt) + random.random() * 0.3)

    return batch_idx, TA_batch, PX_batch, VOL_batch, ok_tickers_batch, processed_count, len(batch)


def preload_ohlcv_light(tickers, period="120d", chunk=50, **kwargs):
    """⭐ 최적화된 OHLCV 데이터 프리로드 (순차/병렬 선택적 처리)"""
    TA, PX, VOL = {}, {}, {}
    ok_tickers = set()

    print(f"[OHLCV] {len(tickers)}개 종목 로드 시작...")
    workers = CONFIG['OHLCV_WORKERS']
    if workers == 1:
        print(f"[OHLCV] 순차 처리 모드 (안정성 최우선)")
    else:
        print(f"[OHLCV] {workers}개 스레드로 병렬 처리...")

    # 배치 생성
    batches = []
    total_batches = (len(tickers) + chunk - 1) // chunk
    for i in range(0, len(tickers), chunk):
        batch = tickers[i:i + chunk]
        batch_idx = i // chunk + 1
        batches.append((batch, batch_idx, total_batches, period))

    # 병렬 또는 순차 처리
    total_processed = 0
    completed = 0
    with ThreadPoolExecutor(max_workers=workers) as executor:
        futures = {executor.submit(process_ohlcv_batch, batch_info): batch_info for batch_info in batches}

        for future in as_completed(futures):
            try:
                batch_idx, TA_batch, PX_batch, VOL_batch, ok_batch, processed, total = future.result()

                # 결과 병합
                TA.update(TA_batch)
                PX.update(PX_batch)
                VOL.update(VOL_batch)
                ok_tickers.update(ok_batch)
                total_processed += processed
                completed += 1

                if completed % 10 == 0 or completed == total_batches:
                    print(f"[OHLCV] 진행: {completed}/{total_batches} 배치 완료 (누적: {total_processed}/{len(tickers)} 종목)")

            except Exception:
                continue

    print(f"[OHLCV] 전체 완료: {len(ok_tickers)}/{len(tickers)}개 종목 성공")
    return TA, PX, VOL, ok_tickers


# ============== 상세 재무 유틸 ==============
REV_ALIASES = ["total revenue", "revenues", "revenue", "net sales", "sales", "total net sales"]
OP_ALIASES = ["operating income", "operating income (loss)", "income from operations", "operating profit",
              "operating profit (loss)", "ebit"]
FCF_ALIASES = ["free cash flow", "free cashflow", "freecashflow"]
DA_ALIASES = ["depreciation", "depreciation & amortization", "depreciation and amortization"]
EPS_ALIASES = ["diluted eps", "basic eps", "eps (diluted)", "eps (basic)", "earnings per share", "eps"]
NET_INCOME_ALIASES = ["net income", "net income common stockholders", "net income applicable to common shares"]
DIL_SHARES_ALIASES = ["diluted average shares", "weighted average shares diluted",
                      "weighted average diluted shares outstanding", "weighted average diluted shares",
                      "weighted average shares - diluted", "weighted average number of shares diluted"]


def _find_row(index_like, aliases, exclude=None):
    if index_like is None: return None
    exclude = [w.lower() for w in (exclude or [])]
    idx = [str(x).lower() for x in index_like]
    for key in aliases:
        k = key.lower()
        for i, s in enumerate(idx):
            if k in s and not any(x in s for x in exclude):
                return index_like[i]
    return None


def coalesce(*vals):
    for v in vals:
        try:
            if v is None: continue
            if isinstance(v, float) and math.isnan(v): continue
            return v
        except Exception:
            continue
    return None


def ttm_sum(df: pd.DataFrame, row, n=4, absolute=False):
    if df is None or df.empty or row not in df.index or df.shape[1] < n: return None
    cols = sorted(df.columns, reverse=True)[:n]
    try:
        vals = pd.to_numeric(df.loc[row, cols], errors="coerce").fillna(0)
        result = float(vals.abs().sum()) if absolute else float(vals.sum())
        return result if not math.isnan(result) else None
    except Exception:
        return None


def ttm_yoy_growth(df_q: pd.DataFrame, row):
    if df_q is None or df_q.empty or row not in df_q.index or df_q.shape[1] < 8: return None
    cols = sorted(df_q.columns, reverse=True)
    try:
        curr = float(pd.to_numeric(df_q.loc[row, cols[:4]], errors="coerce").fillna(0).sum())
        prev = float(pd.to_numeric(df_q.loc[row, cols[4:8]], errors="coerce").fillna(0).sum())
    except Exception:
        return None
    if prev <= 0: return None
    growth = (curr / prev) - 1.0
    return validate_percentage(growth, min_pct=-0.99, max_pct=9.99)


def annual_yoy_growth(df_a: pd.DataFrame, row):
    if df_a is None or df_a.empty or row not in df_a.index or df_a.shape[1] < 2: return None
    cols = sorted(df_a.columns, reverse=True)[:2]
    try:
        curr = float(pd.to_numeric(df_a.loc[row, cols[0]], errors="coerce"))
        prev = float(pd.to_numeric(df_a.loc[row, cols[1]], errors="coerce"))
    except Exception:
        return None
    if prev <= 0: return None
    growth = (curr / prev) - 1.0
    return validate_percentage(growth, min_pct=-0.99, max_pct=9.99)


def _last4_sum_row(df, aliases):
    if df is None or df.empty: return None
    row = _find_row(df.index, aliases)
    if not row or df.shape[1] < 4: return None
    cols = sorted(df.columns, reverse=True)[:4]
    return float(pd.to_numeric(df.loc[row, cols], errors="coerce").fillna(0).sum())


def _last_col(df, aliases):
    if df is None or df.empty: return None
    row = _find_row(df.index, aliases)
    if not row: return None
    col = sorted(df.columns, reverse=True)[0]
    return float(pd.to_numeric(df.loc[row, col], errors="coerce"))


def _eps_ttm_from_statements(df_q, df_a):
    ni = _last4_sum_row(df_q, NET_INCOME_ALIASES)
    sh = _last_col(df_a, DIL_SHARES_ALIASES)
    if ni and sh and sh > 0: return ni / sh
    return None


def _safe_df(getter, max_retries=2):
    """DataFrame 안전하게 가져오기 with 재시도"""
    for attempt in range(max_retries):
        try:
            df = getter()
            if df is not None and hasattr(df, 'empty') and not df.empty:
                return df
        except Exception as e:
            if attempt < max_retries - 1:
                time.sleep(0.5 + random.uniform(0, 0.5))
            # 마지막 시도 실패 시는 조용히 실패 (너무 많은 로그 방지)
    return None


def _parse_growth_to_pct(val):
    """성장률 파싱"""
    if val is None: return None
    try:
        if isinstance(val, str):
            s = val.strip().replace('%', '').replace('+', '')
            if s.lower() in {'n/a', 'na', 'nan', 'none', '-', ''}: return None
            return float(s)
        x = float(val)
        return x * 100.0 if abs(x) <= 1.0 else x
    except Exception:
        return None


def get_eps_annual_series(tic: yf.Ticker):
    """EPS 연간 시리즈 가져오기"""
    df_a = None
    try:
        df_a = tic.income_stmt
        if df_a is None or df_a.empty: df_a = tic.financials
    except Exception:
        pass
    if df_a is not None and not df_a.empty:
        row_eps = _find_row(df_a.index, EPS_ALIASES)
        if row_eps:
            try:
                vals = pd.to_numeric(df_a.loc[row_eps], errors="coerce").dropna()
                return list(vals.sort_index().values)
            except Exception:
                pass
        else:
            ni_row = _find_row(df_a.index, NET_INCOME_ALIASES)
            sh_row = _find_row(df_a.index, DIL_SHARES_ALIASES)
            if ni_row and sh_row:
                try:
                    ni = pd.to_numeric(df_a.loc[ni_row], errors="coerce")
                    sh = pd.to_numeric(df_a.loc[sh_row], errors="coerce").replace(0, np.nan)
                    vals = (ni / sh).dropna()
                    return list(vals.sort_index().values)
                except Exception:
                    pass
    try:
        earn = tic.earnings
        if earn is not None and not earn.empty:
            info = {}
            try:
                info = tic.get_info() or {}
            except Exception:
                pass
            so = info.get("sharesOutstanding")
            if so and so > 0:
                ser = pd.to_numeric(earn["Earnings"], errors="coerce") / float(so)
                return list(ser.sort_index().dropna().values)
    except Exception:
        pass
    return []


def eps_cagr_from_series(vals, min_years=3, max_years=5):
    """EPS CAGR 계산"""
    v = [float(x) for x in vals if x is not None and not np.isnan(x)]
    if len(v) < min_years: return None
    use = v[-max_years:]
    if len(use) < min_years: return None
    first, last = use[0], use[-1]
    if first <= 0 or last <= 0: return None
    years = len(use) - 1
    if years <= 0: return None
    cagr = (last / first) ** (1.0 / years) - 1.0
    return validate_percentage(cagr, min_pct=-0.99, max_pct=9.99)


def calculate_missing_financials(ticker, info, df_q, df_a, cf_q, balance_a, price):
    """누락된 재무 데이터 계산 + 이상치 검증"""
    calculated = {}

    try:
        # 1. RevYoY 계산
        if calculated.get('RevYoY') is None and df_q is not None:
            rev_row = _find_row(df_q.index, REV_ALIASES, exclude=["per share", "operating revenue", "royalty"])
            if rev_row:
                rev_yoy = ttm_yoy_growth(df_q, rev_row)
                if rev_yoy is not None:
                    calculated['RevYoY'] = rev_yoy
                elif df_a is not None and rev_row in df_a.index:
                    rev_yoy = annual_yoy_growth(df_a, rev_row)
                    if rev_yoy is not None:
                        calculated['RevYoY'] = rev_yoy

        # 2. OpMarginTTM 계산
        if calculated.get('OpMarginTTM') is None and df_q is not None:
            rev_row = _find_row(df_q.index, REV_ALIASES, exclude=["per share", "operating revenue", "royalty"])
            op_row = _find_row(df_q.index, OP_ALIASES)
            if rev_row and op_row:
                rev_ttm = ttm_sum(df_q, rev_row, 4)
                op_ttm = ttm_sum(df_q, op_row, 4)
                if rev_ttm and op_ttm and rev_ttm > 0:
                    margin = op_ttm / rev_ttm
                    calculated['OpMarginTTM'] = validate_percentage(margin, min_pct=-1.0, max_pct=1.0)

        # 3. ROE 계산
        if calculated.get('ROE(info)') is None and df_a is not None and balance_a is not None:
            ni_row = _find_row(df_a.index, NET_INCOME_ALIASES)
            equity_row = _find_row(balance_a.index, ["total equity", "stockholders equity", "shareholders equity"])
            if ni_row and equity_row:
                ni = _last_col(df_a, [ni_row])
                equity = _last_col(balance_a, [equity_row])
                if ni and equity and equity > 0:
                    roe = ni / equity
                    calculated['ROE(info)'] = validate_percentage(roe, min_pct=-5.0, max_pct=5.0)

        # 4. EV/EBITDA 계산
        if calculated.get('EV_EBITDA') is None:
            ev = info.get("enterpriseValue")
            ebitda = info.get("ebitda")
            if ev and ebitda and ebitda > 0:
                ev_ebitda = ev / ebitda
                calculated['EV_EBITDA'] = validate_ratio(ev_ebitda, min_ratio=-100, max_ratio=500)

        # 5. FCF Yield 계산
        if calculated.get('FCF_Yield') is None and cf_q is not None:
            fcf_row = _find_row(cf_q.index, FCF_ALIASES)
            if fcf_row:
                fcf_ttm = ttm_sum(cf_q, fcf_row, 4)
                mktcap = info.get("marketCap")
                if fcf_ttm and mktcap and mktcap > 0:
                    fcf_yield = fcf_ttm / mktcap
                    calculated['FCF_Yield'] = validate_percentage(fcf_yield, min_pct=-1.0, max_pct=1.0)

        # 6. PB 계산
        if calculated.get('PB') is None and balance_a is not None:
            equity_row = _find_row(balance_a.index, ["total equity", "stockholders equity", "shareholders equity"])
            if equity_row and price:
                equity = _last_col(balance_a, [equity_row])
                shares = info.get("sharesOutstanding")
                if equity and shares and shares > 0:
                    bps = equity / shares
                    if bps > 0:
                        pb = price / bps
                        calculated['PB'] = validate_ratio(pb, min_ratio=0, max_ratio=100)

        # 7. PayoutRatio 계산
        if calculated.get('PayoutRatio') is None and df_a is not None:
            div_row = _find_row(df_a.index, ["dividends paid", "cash dividends paid", "dividend"])
            ni_row = _find_row(df_a.index, NET_INCOME_ALIASES)
            if div_row and ni_row:
                div_paid = _last_col(df_a, [div_row])
                ni = _last_col(df_a, [ni_row])
                if div_paid and ni and ni > 0:
                    payout = abs(div_paid) / ni
                    calculated['PayoutRatio'] = validate_percentage(payout, min_pct=0, max_pct=2.0)

    except Exception:
        pass

    return calculated


def _calculate_financial_ratios(q_is, a_is):
    """재무 비율 계산"""
    rev_yoy = op_margin = None

    if q_is is not None and not q_is.empty:
        rev_row = _find_row(q_is.index, REV_ALIASES, exclude=["per share", "operating revenue", "royalty"])
        op_row = _find_row(q_is.index, OP_ALIASES)

        if rev_row:
            rev_ttm = ttm_sum(q_is, rev_row, 4)
            rev_yoy = ttm_yoy_growth(q_is, rev_row)

            if rev_yoy is None and a_is is not None and not a_is.empty and rev_row in a_is.index:
                rev_yoy = annual_yoy_growth(a_is, rev_row)

            if op_row and rev_ttm and rev_ttm > 0:
                op_ttm = ttm_sum(q_is, op_row, 4)
                if op_ttm:
                    op_margin = op_ttm / rev_ttm
                    op_margin = validate_percentage(op_margin, min_pct=-1.0, max_pct=1.0)

    return rev_yoy, op_margin


def _calculate_ev_ebitda(info, q_is):
    """EV/EBITDA 계산"""
    ev = info.get("enterpriseValue")
    ebitda = info.get("ebitda")
    ev_ebitda = None

    try:
        if ev and ebitda and float(ebitda) > 0:
            ev_ebitda = float(ev) / float(ebitda)
            ev_ebitda = validate_ratio(ev_ebitda, min_ratio=-100, max_ratio=500)
    except (TypeError, ValueError):
        pass

    return ev_ebitda


def _calculate_fcf_yield(info, cf_q):
    """FCF Yield 계산"""
    fcf_yield = None
    if cf_q is not None and not cf_q.empty:
        fcf_row = _find_row(cf_q.index, FCF_ALIASES)
        if fcf_row:
            fcf_ttm = ttm_sum(cf_q, fcf_row, 4)
            mktcap = info.get("marketCap")
            if fcf_ttm and mktcap and float(mktcap) > 0:
                fcf_yield = float(fcf_ttm) / float(mktcap)
                fcf_yield = validate_percentage(fcf_yield, min_pct=-1.0, max_pct=1.0)

    return fcf_yield


def _calculate_growth_indicators(q_is, a_is, info):
    """성장성 지표 계산"""
    growth = {
        "EPS_Growth_3Y": None,
        "Revenue_Growth_3Y": None,
        "EBITDA_Growth_3Y": None,
    }

    try:
        # EPS 성장률
        eps_series = []
        if a_is is not None and not a_is.empty:
            eps_row = _find_row(a_is.index, EPS_ALIASES)
            if eps_row:
                eps_data = pd.to_numeric(a_is.loc[eps_row], errors="coerce").dropna()
                if len(eps_data) >= 3:
                    eps_series = list(eps_data.sort_index().values[-3:])

        if len(eps_series) >= 3:
            cagr = (eps_series[-1] / eps_series[0]) ** (1 / 2) - 1
            growth["EPS_Growth_3Y"] = validate_percentage(cagr, min_pct=-0.99, max_pct=9.99)

        # 매출 성장률
        if a_is is not None and not a_is.empty:
            rev_row = _find_row(a_is.index, REV_ALIASES)
            if rev_row:
                rev_data = pd.to_numeric(a_is.loc[rev_row], errors="coerce").dropna()
                if len(rev_data) >= 3:
                    rev_series = list(rev_data.sort_index().values[-3:])
                    if len(rev_series) >= 3:
                        cagr = (rev_series[-1] / rev_series[0]) ** (1 / 2) - 1
                        growth["Revenue_Growth_3Y"] = validate_percentage(cagr, min_pct=-0.99, max_pct=9.99)

    except Exception:
        pass

    return growth


# ⭐⭐⭐ 병렬 처리를 위한 래퍼 함수
def fetch_single_ticker_wrapper(args):
    """단일 티커 데이터 수집 (병렬 처리용)"""
    t, row = args
    try:
        rec = fetch_enhanced_details_for_ticker(
            t,
            price=row["Price"],
            avg_vol=(row["DollarVol($M)"] * 1_000_000) / max(1e-9, row["Price"])
        )

        # 라이트 필드 병합
        rec.update({
            "SMA20": row.get("SMA20"),
            "SMA50": row.get("SMA50"),
            "SMA200": row.get("SMA200"),
            "ATR_PCT": row.get("ATR_PCT"),
            "RVOL": row.get("RVOL"),
            "RET5": row.get("RET5"),
            "RET20": row.get("RET20"),
            "RET63": row.get("RET63"),
            "RSI_14": row.get("RSI_14"),
            "MACD": row.get("MACD"),
            "MACD_Signal": row.get("MACD_Signal"),
            "MACD_Histogram": row.get("MACD_Histogram"),
            "BB_Position": row.get("BB_Position"),
            "High_52W_Ratio": row.get("High_52W_Ratio"),
            "Low_52W_Ratio": row.get("Low_52W_Ratio"),
            "Momentum_12M": row.get("Momentum_12M"),
            "Volatility_21D": row.get("Volatility_21D"),
        })

        return rec, None
    except Exception as e:
        return None, f"종목 {t} 상세 데이터 수집 실패: {str(e)}"


def fetch_enhanced_details_for_ticker(tkr, price, avg_vol):
    """개선된 상세 데이터 수집 with 재시도 (스레드 안전)"""
    t = None
    info = {}

    # Ticker 객체 생성 및 info 가져오기 (재시도)
    # 각 스레드가 독립적으로 Ticker 객체를 생성하므로 스레드 안전
    for attempt in range(3):
        try:
            t = yf.Ticker(tkr)
            info = t.get_info() or {}
            if info:  # info가 있으면 성공
                break
        except Exception as e:
            if attempt < 2:
                time.sleep(0.3 + random.uniform(0, 0.3))
            else:
                log_error("GET_INFO", tkr, f"Failed to get info after 3 attempts: {str(e)}")
                # info 실패해도 계속 진행 (재무제표는 시도)
                if t is None:
                    try:
                        t = yf.Ticker(tkr)
                    except:
                        return _create_default_record(tkr, price, avg_vol)

    try:
        mktcap = validate_market_cap(info.get("marketCap"))
        price = validate_price(price)
        avg_vol = validate_volume(avg_vol)
        dollar_vol = (float(price) * float(avg_vol)) if (price is not None and avg_vol is not None) else None

        # 재무제표 데이터 수집 (재시도 로직 포함)
        q_is = _safe_df(lambda: t.quarterly_income_stmt, max_retries=3)
        if q_is is None:
            q_is = _safe_df(lambda: t.quarterly_financials, max_retries=2)

        a_is = _safe_df(lambda: t.income_stmt, max_retries=3)
        if a_is is None:
            a_is = _safe_df(lambda: t.financials, max_retries=2)

        cf_q = _safe_df(lambda: t.quarterly_cashflow, max_retries=3)
        balance_a = _safe_df(lambda: t.balance_sheet, max_retries=3)

        # 재무제표 수집 성공 여부 로깅
        financial_data_available = sum([
            q_is is not None,
            a_is is not None,
            cf_q is not None,
            balance_a is not None
        ])

        if CONFIG.get("VERBOSE_LOGGING", False) and financial_data_available == 0:
            log_error("FINANCIAL_DATA", tkr, "No financial statements available")

        # 강화된 PER 계산 (에러 발생해도 계속 진행)
        pe_enhanced = None
        try:
            pe_enhanced = calculate_pe_ratio(tkr, price, info, q_is, a_is)
        except Exception as e:
            log_error("PE_CALC", tkr, f"PE calculation failed: {str(e)}")

        # PEG 계산 (에러 발생해도 계속 진행)
        peg_enhanced = None
        try:
            if pe_enhanced and pe_enhanced > 0:
                earnings_growth = info.get("earningsGrowth") or info.get("earningsQuarterlyGrowth")
                if earnings_growth and earnings_growth > 0:
                    peg_enhanced = pe_enhanced / (earnings_growth * 100)
                    peg_enhanced = validate_ratio(peg_enhanced, min_ratio=0, max_ratio=100)
                else:
                    eps_series = get_eps_annual_series(t)
                    eps_cagr = eps_cagr_from_series(eps_series, 3, 5)
                    if eps_cagr and eps_cagr > 0:
                        peg_enhanced = pe_enhanced / (eps_cagr * 100)
                        peg_enhanced = validate_ratio(peg_enhanced, min_ratio=0, max_ratio=100)
        except Exception as e:
            log_error("PEG_CALC", tkr, f"PEG calculation failed: {str(e)}")

        # 기본 재무 데이터 (각각 독립적으로 에러 처리)
        rev_yoy = op_margin = None
        try:
            rev_yoy, op_margin = _calculate_financial_ratios(q_is, a_is)
        except Exception as e:
            log_error("FINANCIAL_RATIOS", tkr, f"Failed: {str(e)}")

        ev_ebitda = None
        try:
            ev_ebitda = _calculate_ev_ebitda(info, q_is)
        except Exception as e:
            log_error("EV_EBITDA", tkr, f"Failed: {str(e)}")

        fcf_yield = None
        try:
            fcf_yield = _calculate_fcf_yield(info, cf_q)
        except Exception as e:
            log_error("FCF_YIELD", tkr, f"Failed: {str(e)}")

        growth_indicators = {"EPS_Growth_3Y": None, "Revenue_Growth_3Y": None, "EBITDA_Growth_3Y": None}
        try:
            growth_indicators = _calculate_growth_indicators(q_is, a_is, info)
        except Exception as e:
            log_error("GROWTH_INDICATORS", tkr, f"Failed: {str(e)}")

        # 이상치 검증
        operating_margins = validate_percentage(info.get("operatingMargins"), min_pct=-1.0, max_pct=1.0)
        roe = validate_percentage(info.get("returnOnEquity"), min_pct=-5.0, max_pct=5.0)
        roa = validate_percentage(info.get("returnOnAssets"), min_pct=-5.0, max_pct=5.0)
        pb = validate_ratio(info.get("priceToBook") or info.get("priceToBookRatio"), min_ratio=0, max_ratio=100)
        ps = validate_ratio(info.get("priceToSalesTrailing12Months"), min_ratio=0, max_ratio=100)
        div_yield = validate_percentage(info.get("dividendYield") or info.get("trailingAnnualDividendYield"), min_pct=0,
                                        max_pct=0.5)
        payout_ratio = validate_percentage(info.get("payoutRatio"), min_pct=0, max_pct=2.0)
        beta = validate_numeric(info.get("beta"), min_val=-5, max_val=5, allow_negative=True)
        short_percent = validate_percentage(info.get("shortPercentOfFloat"), min_pct=0, max_pct=1.0)
        insider_ownership = validate_percentage(info.get("heldPercentInsiders"), min_pct=0, max_pct=1.0)
        institution_ownership = validate_percentage(info.get("heldPercentInstitutions"), min_pct=0, max_pct=1.0)

        # 기본 레코드 생성
        rec = {
            "Ticker": tkr,
            "Name": info.get("longName") or info.get("shortName") or tkr,
            "Sector": info.get("sector"),
            "Industry": info.get("industry"),
            "MktCap($B)": round((mktcap or 0) / 1_000_000_000, 2) if mktcap else None,
            "Price": round(price, 2) if price is not None else None,
            "DollarVol($M)": round((dollar_vol or 0) / 1_000_000, 2) if dollar_vol is not None else None,

            # 재무 지표
            "RevYoY": rev_yoy,
            "OpMarginTTM": op_margin,
            "OperatingMargins(info)": operating_margins,
            "ROE(info)": roe,
            "ROA(info)": roa,
            "EV_EBITDA": ev_ebitda,
            "PE": pe_enhanced,
            "PEG": peg_enhanced,
            "FCF_Yield": fcf_yield,
            "PB": pb,
            "PS": ps,
            "DivYield": div_yield,
            "PayoutRatio": payout_ratio,

            # 신규 성장성 지표
            **growth_indicators,

            # 기타
            "Beta": beta,
            "ShortPercent": short_percent,
            "InsiderOwnership": insider_ownership,
            "InstitutionOwnership": institution_ownership,
        }

        # 누락된 데이터 계산으로 보완
        try:
            calculated = calculate_missing_financials(tkr, info, q_is, a_is, cf_q, balance_a, price)
            for key, value in calculated.items():
                if rec.get(key) is None and value is not None:
                    rec[key] = value
        except Exception as e:
            log_error("MISSING_FINANCIALS", tkr, f"Failed: {str(e)}")

        return rec

    except Exception as e:
        log_error("FETCH_DETAILS", tkr, f"Unexpected error: {str(e)}")
        return _create_default_record(tkr, price, avg_vol, info)


def _create_default_record(tkr, price, avg_vol, info=None):
    """기본 레코드 생성"""
    if info is None:
        info = {}

    mktcap = validate_market_cap(info.get("marketCap"))
    price = validate_price(price)
    avg_vol = validate_volume(avg_vol)
    dollar_vol = (float(price) * float(avg_vol)) if (price is not None and avg_vol is not None) else None

    return {
        "Ticker": tkr,
        "Name": info.get("longName") or info.get("shortName") or tkr,
        "Sector": info.get("sector"),
        "Industry": info.get("industry"),
        "MktCap($B)": round((mktcap or 0) / 1_000_000_000, 2) if mktcap else None,
        "Price": round(price, 2) if price is not None else None,
        "DollarVol($M)": round((dollar_vol or 0) / 1_000_000, 2) if dollar_vol is not None else None,
        "RevYoY": None, "OpMarginTTM": None, "OperatingMargins(info)": None,
        "ROE(info)": None, "ROA(info)": None, "EV_EBITDA": None, "PE": None,
        "PEG": None, "FCF_Yield": None, "PB": None, "PS": None, "DivYield": None,
        "PayoutRatio": None,
        "EPS_Growth_3Y": None, "Revenue_Growth_3Y": None, "EBITDA_Growth_3Y": None,
        "Beta": None, "ShortPercent": None, "InsiderOwnership": None, "InstitutionOwnership": None,
    }


def build_enhanced_details_cache():
    """⭐ 완전 병렬화된 캐시 빌드 함수"""
    source = CONFIG["UNIVERSE_SOURCE"]
    tickers = load_universe()

    # OHLCV 라이트 지표 수집 (병렬 처리)
    print("\n" + "=" * 60)
    print("📊 1단계: OHLCV 데이터 수집 (병렬 처리)")
    print("=" * 60)

    TA, PX, VOL, ok = preload_ohlcv_light(
        tickers,
        period=CONFIG["PRELOAD_PERIOD"],
        chunk=CONFIG["PRELOAD_CHUNK"]
    )

    if not ok:
        raise RuntimeError("OHLCV 라이트 프리로드 실패")

    # 라이트 표 생성
    lite_rows = []
    for t in tickers:
        tta = TA.get(t, {})
        price = PX.get(t)
        avg20 = VOL.get(t)
        if price is None or avg20 is None:
            continue

        dollar_vol = price * avg20
        row = {
            "Ticker": t,
            "Price": round(price, 2),
            "DollarVol($M)": round(dollar_vol / 1_000_000, 2),
            "SMA20": tta.get("sma20"),
            "SMA50": tta.get("sma50"),
            "SMA200": tta.get("sma200"),
            "ATR_PCT": tta.get("atr_pct"),
            "RVOL": tta.get("rvol"),
            "RET5": tta.get("ret5"),
            "RET20": tta.get("ret20"),
            "RET63": tta.get("ret63"),
            "RSI_14": tta.get("rsi_14"),
            "MACD": tta.get("macd"),
            "MACD_Signal": tta.get("macd_signal"),
            "MACD_Histogram": tta.get("macd_histogram"),
            "BB_Position": tta.get("bb_position"),
            "High_52W_Ratio": tta.get("high_52w_ratio"),
            "Low_52W_Ratio": tta.get("low_52w_ratio"),
            "Momentum_12M": tta.get("momentum_12m"),
            "Volatility_21D": tta.get("volatility_21d"),
        }
        lite_rows.append(row)

    lite_df = pd.DataFrame(lite_rows)
    if lite_df.empty:
        raise RuntimeError("라이트 지표 표가 비어 있음")

    # 상세 호출 대상 선정
    lite_df["_pass_light_generic"] = lite_df.apply(
        lambda r: pass_light_generic(r["Price"], r["DollarVol($M)"] * 1_000_000), axis=1
    )

    passed_tickers = lite_df[lite_df["_pass_light_generic"]]
    print(f"\n라이트 필터 통과: {len(passed_tickers)}개")

    cand = passed_tickers.sort_values("DollarVol($M)", ascending=False).head(CONFIG["DETAILED_TOP_K"])
    print(f"상세 데이터 수집 대상: {len(cand)}개")

    # ⭐ 병렬 처리로 상세 재무 수집
    print("\n" + "=" * 60)
    print("💼 2단계: 상세 재무 데이터 수집 (병렬 처리)")
    print("=" * 60)

    detail_rows = []
    success_count = 0
    error_count = 0

    workers = CONFIG['DETAIL_FETCH_WORKERS']
    print(f"[상세데이터] {workers}개 스레드로 병렬 처리 시작...")
    print(f"[상세데이터] 예상 시간: {len(cand) / workers / 60 * 2:.1f}분 (약 2초/종목)")

    # 작업 준비
    tasks = [(t, row) for t, row in cand.set_index("Ticker").iterrows()]

    # ThreadPoolExecutor로 병렬 처리
    with ThreadPoolExecutor(max_workers=CONFIG["DETAIL_FETCH_WORKERS"]) as executor:
        futures = {executor.submit(fetch_single_ticker_wrapper, task): task[0] for task in tasks}

        for i, future in enumerate(as_completed(futures), start=1):
            ticker = futures[future]
            try:
                rec, error = future.result()

                if rec is not None:
                    detail_rows.append(rec)
                    success_count += 1
                else:
                    error_count += 1

                # 진행 상황 출력
                if (i % 100) == 0:
                    print(f"  - {i}/{len(tasks)} 완료 (성공: {success_count}, 실패: {error_count})")

            except Exception:
                error_count += 1

    print(f"[상세데이터] 최종 수집: {success_count}/{len(cand)} 종목 (실패: {error_count})")

    # 데이터 병합
    details_df = pd.DataFrame(detail_rows)
    details_dict = details_df.set_index('Ticker').to_dict('index')

    base_df = passed_tickers.drop(columns=["_pass_light_generic"]).copy()
    detail_columns = [col for col in details_df.columns if col not in ['Ticker']]

    for col in detail_columns:
        base_df[col] = base_df['Ticker'].map(
            {ticker: data.get(col) for ticker, data in details_dict.items()}
        )

    out = base_df
    print(f"\n최종 CSV 행 수: {len(out)}")

    # 데이터 타입 정리
    numeric_columns = ["RevYoY", "OpMarginTTM", "OperatingMargins(info)", "ROE(info)",
                       "FCF_Yield", "DivYield", "EPS_Growth_3Y", "Revenue_Growth_3Y",
                       "RSI_14", "MACD", "MACD_Signal", "MACD_Histogram", "BB_Position",
                       "High_52W_Ratio", "Low_52W_Ratio", "Momentum_12M", "Volatility_21D"]

    for col in numeric_columns:
        if col in out.columns:
            out[col] = pd.to_numeric(out[col], errors='coerce')

    out["CreatedAtUTC"] = datetime.utcnow().strftime("%Y-%m-%dT%H:%M:%SZ")
    out["Source"] = source

    # 저장
    base = CONFIG["OUT_BASENAME"].strip() or f"details_cache_{source}"
    ts = datetime.now().strftime("%Y%m%d_%H%M%S")
    csv_path = f"{base}_{ts}.csv"
    out.to_csv(csv_path, index=False)
    print(f"\n[캐시] 저장 완료: {csv_path} (행: {len(out)})")

    if CONFIG["INCLUDE_EXCEL"]:
        try:
            xlsx_path = f"{base}_{ts}.xlsx"
            out.to_excel(xlsx_path, index=False)
            print(f"[캐시] 엑셀 저장: {xlsx_path}")
        except Exception as e:
            print(f"[캐시] 엑셀 저장 실패: {e}")

    # 에러 로그 저장
    if ERROR_LOG:
        error_log_path = f"{base}_{ts}_errors.log"
        try:
            with open(error_log_path, 'w', encoding='utf-8') as f:
                f.write(f"Total errors: {len(ERROR_LOG)}\n")
                f.write("=" * 80 + "\n")
                for error_msg in ERROR_LOG:
                    f.write(error_msg + "\n")
            print(f"[로그] 에러 로그 저장: {error_log_path} ({len(ERROR_LOG)}개 에러)")
        except Exception as e:
            print(f"[로그] 에러 로그 저장 실패: {e}")

    # 데이터 품질 통계 출력
    print("\n" + "=" * 60)
    print("📊 데이터 품질 통계")
    print("=" * 60)

    quality_stats = {
        "PE 있음": out["PE"].notna().sum(),
        "PEG 있음": out["PEG"].notna().sum(),
        "RevYoY 있음": out["RevYoY"].notna().sum(),
        "OpMarginTTM 있음": out["OpMarginTTM"].notna().sum(),
        "FCF_Yield 있음": out["FCF_Yield"].notna().sum(),
        "ROE 있음": out["ROE(info)"].notna().sum(),
        "EV_EBITDA 있음": out["EV_EBITDA"].notna().sum(),
    }

    for metric, count in quality_stats.items():
        percentage = (count / len(out) * 100) if len(out) > 0 else 0
        print(f"  {metric}: {count}/{len(out)} ({percentage:.1f}%)")

    print("=" * 60)

    return out


# ============== 라이트 컷 함수 ==============
def pass_light_generic(price, dollar_vol):
    """1차 필터: 너무 안좋은 티커만 걸러냄"""
    if price is None or dollar_vol is None:
        return False

    price = validate_price(price)
    dollar_vol = validate_numeric(dollar_vol, min_val=0)

    if price is None or dollar_vol is None:
        return False

    return (price >= CONFIG["MIN_PRICE"]) and (dollar_vol >= CONFIG["MIN_DOLLAR_VOLUME"])


if __name__ == "__main__":
    print("\n" + "=" * 60)
    print("🚀 완전 최적화된 티커 캐시 빌더 시작")
    print("=" * 60)
    ohlcv_mode = "순차 처리 (안정성 우선)" if CONFIG['OHLCV_WORKERS'] == 1 else f"병렬 처리 ({CONFIG['OHLCV_WORKERS']}개 스레드)"
    print(f"  📊 OHLCV 수집: {ohlcv_mode}")
    print(f"  💼 상세 재무: 병렬 처리 ({CONFIG['DETAIL_FETCH_WORKERS']}개 스레드)")
    print(f"  📦 배치 크기: {CONFIG['PRELOAD_CHUNK']}개")
    print(f"  ✅ 이상치 검증: 강화됨")
    print(f"  🔍 에러 로깅: {'활성화' if CONFIG.get('VERBOSE_LOGGING', False) else '자동 저장'}")
    print("=" * 60 + "\n")

    start_time = time.time()
    build_enhanced_details_cache()
    elapsed = time.time() - start_time

    print("\n" + "=" * 60)
    print(f"✅ 완료! 총 소요 시간: {elapsed:.1f}초 ({elapsed / 60:.1f}분)")
    print("=" * 60)<|MERGE_RESOLUTION|>--- conflicted
+++ resolved
@@ -69,16 +69,11 @@
     "SINGLE_RETRIES": 3,  # 개별 재시도
 
     # ⭐ 병렬 처리 설정
-<<<<<<< HEAD
     "OHLCV_WORKERS": 1,  # OHLCV는 순차 처리 (yfinance API 안정성 보장)
     "DETAIL_FETCH_WORKERS": 4,  # 상세 데이터는 병렬 처리 (개별 API 호출은 안전)
 
     # 디버깅 및 로깅
     "VERBOSE_LOGGING": False,  # True로 설정하면 상세 에러 로그 출력
-=======
-    "OHLCV_WORKERS": 5,  # OHLCV 다운로드 병렬 스레드 수
-    "DETAIL_FETCH_WORKERS": 5,  # 상세 데이터 수집 병렬 스레드 수
->>>>>>> f150f9b9
 
     "YF_THREADS": False,
     "SLEEP_SEC": 0.25,  # 병렬 처리 시에는 짧게
