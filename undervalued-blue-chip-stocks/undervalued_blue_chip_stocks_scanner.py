# -*- coding: utf-8 -*-
"""
screener_from_details_cache.py

(인터넷 연결 불필요) build_details_cache.py가 만든 details_cache_{source}.csv/.xlsx
하나만으로 4개 프로파일 결과를 Excel로 출력.

권장 설치:
  pip install -U pandas numpy XlsxWriter openpyxl scipy

개선사항:
1. 버핏 스타일에 더 적합한 점수 체계
2. 섹터별 차별화된 평가
3. 현실적인 필터링 조건
4. 더 다양한 재무 지표 반영
"""

import os, math, time, random, warnings
import pandas as pd, numpy as np
from datetime import datetime

warnings.filterwarnings("ignore", category=RuntimeWarning)

class ValuationModels:
    """기관 스타일 적정가 계산 클래스"""

    @staticmethod
    def dcf_valuation(row, growth_rate=0.08, discount_rate=0.10, terminal_rate=0.02):
        """
        단순화된 DCF 모델
        """
        try:
            # 현재 EPS 계산
            current_eps = row['Price'] / row['PE'] if row['PE'] and row['PE'] > 0 else 0

            if current_eps <= 0:
                return None

            # 10년간 예측
            years = 10
            future_eps = [current_eps * ((1 + growth_rate) ** i) for i in range(1, years + 1)]

            # 현금흐름 할인
            discounted_eps = [eps / ((1 + discount_rate) ** i) for i, eps in enumerate(future_eps, 1)]

            # 터미널 가치
            terminal_eps = future_eps[-1] * (1 + terminal_rate)
            terminal_value = terminal_eps / (discount_rate - terminal_rate)
            discounted_terminal = terminal_value / ((1 + discount_rate) ** years)

            return sum(discounted_eps) + discounted_terminal

        except Exception:
            return None

    @staticmethod
    def relative_valuation(df, target_row):
        """
        동종업체 비교를 통한 적정가
        """
        try:
            sector = target_row['Sector']
            price = target_row['Price']

            # 동일 섹터 필터링
            sector_peers = df[df['Sector'] == sector]

            if len(sector_peers) < 5:
                return None

            valuations = []

            # PER 비교
            if pd.notna(target_row['PE']) and target_row['PE'] > 0:
                sector_median_pe = sector_peers['PE'].median()
                eps = price / target_row['PE']
                pe_fair_value = sector_median_pe * eps
                valuations.append(pe_fair_value)

            # PBR 비교
            if pd.notna(target_row['PB']) and target_row['PB'] > 0:
                sector_median_pb = sector_peers['PB'].median()
                bps = price / target_row['PB']
                pb_fair_value = sector_median_pb * bps
                valuations.append(pb_fair_value)

            # EV/EBITDA 비교
            if pd.notna(target_row['EV_EBITDA']) and target_row['EV_EBITDA'] > 0:
                sector_median_ev_ebitda = sector_peers['EV_EBITDA'].median()
                ev_fair_value = price * (sector_median_ev_ebitda / target_row['EV_EBITDA'])
                valuations.append(ev_fair_value)

            # P/FFO 비교 (리츠)
            if pd.notna(target_row.get('P_FFO')) and target_row.get('P_FFO', 0) > 0:
                sector_median_p_ffo = sector_peers['P_FFO'].median()
                ffo_fair_value = price * (sector_median_p_ffo / target_row['P_FFO'])
                valuations.append(ffo_fair_value)

            return sum(valuations) / len(valuations) if valuations else None

        except Exception:
            return None

    @staticmethod
    def dividend_discount_model(row, required_return=0.08):
        """
        배당할인모델
        """
        try:
            div_yield = row.get('DivYield', 0)
            if not div_yield or div_yield <= 0:
                return None

            current_dividend = row['Price'] * div_yield
            growth_rate = min(0.05, row.get('RevYoY', 0.03) * 0.5)  # 보수적 성장률

            # 고든 성장모델
            if growth_rate >= required_return:
                growth_rate = required_return - 0.01

            fair_value = current_dividend * (1 + growth_rate) / (required_return - growth_rate)
            return fair_value

        except Exception:
            return None

    @staticmethod
    def graham_number(row):
        """
        벤저민 그레이엄의 가치공식
        """
        try:
            eps = row['Price'] / row['PE'] if row['PE'] and row['PE'] > 0 else 0
            bps = row['Price'] / row['PB'] if row['PB'] and row['PB'] > 0 else 0

            if eps <= 0 or bps <= 0:
                return None

            graham_val = math.sqrt(22.5 * eps * bps)
            return graham_val

        except Exception:
            return None


def calculate_comprehensive_fair_value(df):
    """
    종합 적정가 계산
    """
    fair_value_data = []

    for idx, row in df.iterrows():
        valuations = []

        # 다양한 모델로 적정가 계산
        dcf_val = ValuationModels.dcf_valuation(row)
        if dcf_val: valuations.append(dcf_val)

        rel_val = ValuationModels.relative_valuation(df, row)
        if rel_val: valuations.append(rel_val)

        ddm_val = ValuationModels.dividend_discount_model(row)
        if ddm_val: valuations.append(ddm_val)

        graham_val = ValuationModels.graham_number(row)
        if graham_val: valuations.append(graham_val)

        # 적정가 평균 (이상치 제거)
        if valuations:
            # IQR 방식으로 이상치 제거
            q1 = np.percentile(valuations, 25)
            q3 = np.percentile(valuations, 75)
            iqr = q3 - q1
            lower_bound = q1 - 1.5 * iqr
            upper_bound = q3 + 1.5 * iqr

            filtered_vals = [v for v in valuations if lower_bound <= v <= upper_bound]
            fair_value = np.mean(filtered_vals) if filtered_vals else np.mean(valuations)
        else:
            fair_value = None

        # 현재가 대비 할인/프리미엄률
        current_price = row['Price']
        if fair_value and current_price > 0:
            discount_pct = (fair_value - current_price) / current_price * 100
        else:
            discount_pct = None

        fair_value_data.append({
            'FairValue_DCF': dcf_val,
            'FairValue_Relative': rel_val,
            'FairValue_DDM': ddm_val,
            'FairValue_Graham': graham_val,
            'FairValue_Composite': fair_value,
            'Discount_Pct': discount_pct
        })

    return pd.DataFrame(fair_value_data, index=df.index)

# 파일 상단에 섹터 상수 정의 (CONFIG보다 먼저 위치해야 함)
FIN_SECTORS = {"banks", "financial", "insurance", "capital markets"}
REIT_SECTORS = {"reit", "real estate", "property"}
CYCLICAL_SECTORS = {"energy", "materials", "industrials", "consumer cyclical"}
DEFENSIVE_SECTORS = {"utilities", "consumer defensive", "healthcare"}

# 통합 CONFIG 설정 (현대적 버핏 철학 반영 + 엄격한 기준)
CONFIG = {
<<<<<<< HEAD
    "DETAILS_CACHE_FILE": "details_cache_us_all_20251025_194009.csv",
=======
    "DETAILS_CACHE_FILE": "details_cache_sp500_20251025_162318.csv",
>>>>>>> 9adc0f7e
    "RUN_PROFILES": ["buffett_lite", "buffett_strict", "modern_buffett", "swing", "daytrade"],

    # 데이터가 있는 지표들만 필수 조건으로 사용
    "MIN_MKTCAP": 1_000_000_000,
    "MIN_PRICE": 10.0,
    "MIN_DOLLAR_VOLUME": 10_000_000,
    "HARD_PE_MAX": 20.0,
    "MIN_REV_TTM_YOY_HF": 0.03,
    "MIN_OP_MARGIN_HF": 0.10,
    "MAX_DEBT_EQUITY": 1.0,
    "MIN_ROE_HF": 0.12,

    # 데이터 부족으로 제외된 지표들
    "HARD_PEG_MAX": None,
    "MAX_EV_EBITDA_HARD": None,
    "MIN_FCFY_HF": None,
    "MIN_DIV_YIELD": None,

    # 추가 필터 설정
    "OP_MARGIN_EXEMPT_SECTORS": FIN_SECTORS,
    "MIN_DISCOUNT_PCT": 10.0,
    "MAX_DISCOUNT_PCT": 40.0,

    # 현대적 버핏 필터
    "MODERN_BUFFETT": {
        "MIN_MKTCAP": 10_000_000_000,  # 100억 달러로 완화 (500억은 너무 엄격)
        "MIN_PRICE": 15.0,
        "MIN_DOLLAR_VOLUME": 20_000_000,
        "MIN_OP_MARGIN_HF": 0.15,
        "MIN_REV_TTM_YOY_HF": 0.08,
        "MAX_DEBT_EQUITY": 0.8,
        "MIN_ROE_HF": 0.18,
        "HARD_PE_MAX": 18.0,
        "MIN_DISCOUNT_PCT": 15.0,
        "MAX_DISCOUNT_PCT": 35.0,
        "MIN_MOAT_SCORE": 0.7,
        "OP_MARGIN_EXEMPT_SECTORS": FIN_SECTORS,
        "PREFERRED_SECTORS": {
            "technology", "consumer defensive", "financial services",
            "energy", "healthcare", "utilities"
        },
        "W_GROWTH": 0.20,
        "W_QUALITY": 0.45,
        "W_VALUE": 0.30,
        "W_CATALYST": 0.05
    },

    # 트레이딩 필터
    "SWING_FILTERS": {
        "MIN_PRICE": 5.0,
        "MIN_DOLLAR_VOLUME": 5_000_000,
        "MIN_RVOL": 1.2,
        "ATR_PCT_RANGE": [0.02, 0.12],
        "TREND_RULE": "close>sma20>sma50",
        "MIN_RET20": 0.00
    },
    "DAY_FILTERS": {
        "MIN_PRICE": 5.0,
        "MIN_DOLLAR_VOLUME": 20_000_000,
        "MIN_RVOL": 2.0,
        "ATR_PCT_RANGE": [0.03, 0.20],
        "TREND_RULE": "any",
        "MIN_RET5": 0.03
    },

    # 기본 점수 가중치
    "W_GROWTH": 0.15,
    "W_QUALITY": 0.35,
    "W_VALUE": 0.40,
    "W_CATALYST": 0.10,

    "OUT_PREFIX": "ELITE_SCREENER",
}

# 현대적 버핏 필터링 함수들
def enhanced_buffett_modern_filter(row, cfg):
    """워렌 버핏 최근 철학 반영 필터"""
    modern_cfg = cfg["MODERN_BUFFETT"]
    combined_cfg = {**cfg, **modern_cfg}

    if not enhanced_pass_buffett_base(row, combined_cfg):
        return False

    # 현대적 버핏 추가 기준
    if not has_economic_moat(row, modern_cfg):
        return False

    if not has_stable_cashflow(row, modern_cfg):
        return False

    if not passes_modern_financial_health(row, modern_cfg):
        return False

    return True


def has_economic_moat(row, cfg):
    """경제적 해자(competitive advantage) 확인"""
    moat_score = 0
    components = []

    # 고수익성 (지속적 높은 ROE)
    roe = row.get("ROE(info)")
    if roe and roe > cfg.get("MIN_ROE_HF", 0.15):
        components.append(1.0)
    elif roe and roe > 0.12:
        components.append(0.7)
    else:
        components.append(0.3)

    # 높은 영업이익률 (가격결정력)
    op_margin = row.get("OpMarginTTM") or row.get("OperatingMargins(info)")
    if op_margin and op_margin > 0.20:
        components.append(1.0)
    elif op_margin and op_margin > 0.15:
        components.append(0.8)
    else:
        components.append(0.4)

    # 브랜드 가치 (배당 지속성으로 간접 측정)
    div_yield = row.get("DivYield")
    if div_yield and div_yield > 0.02:
        components.append(0.9)
    elif div_yield and div_yield > 0:
        components.append(0.6)
    else:
        components.append(0.3)

    moat_score = sum(components) / len(components) if components else 0
    return moat_score >= cfg.get("MIN_MOAT_SCORE", 0.7)


def has_stable_cashflow(row, cfg):
    """안정적인 현금흐름 확인"""
    # FCF Yield 기준 충족
    fcf_yield = row.get("FCF_Yield")
    if not fcf_yield or fcf_yield < cfg.get("MIN_FCFY_HF", 0.04):
        return False

    # 부채 대비 FCF 생성능력
    debt_equity = row.get("Debt_to_Equity")
    if debt_equity and debt_equity > 0:
        fcf_to_debt = fcf_yield / debt_equity
        if fcf_to_debt < 0.05:  # 부채 대비 FCF 생성능력 부족
            return False

    return True


def passes_modern_financial_health(row, cfg):
    """현대적 재무건전성 검증"""
    # 부채비율 검증
    debt_equity = row.get("Debt_to_Equity")
    if debt_equity and debt_equity > cfg.get("MAX_DEBT_EQUITY", 0.8):
        return False

    # 유동성 비율 (간접 측정 - 현재자산/현재부채 데이터가 없을 경우 기본 통과)
    current_assets = row.get("CurrentAssets")
    current_liabilities = row.get("CurrentLiabilities")
    if current_assets and current_liabilities:
        current_ratio = current_assets / current_liabilities
        if current_ratio < cfg.get("MIN_CURRENT_RATIO", 1.5):
            return False

    return True


def build_modern_buffett_scores(df: pd.DataFrame, cfg=CONFIG):
    """현대적 버핏 철학 반영 점수 계산"""
    temp = df.copy()
    modern_cfg = cfg["MODERN_BUFFETT"]

    # 기본 점수 계산 (현대적 가중치 적용)
    temp = build_scores_buffett(temp, modern_cfg)

    # 현대적 버핏 점수 요소 추가
    modern_scores = []

    for idx, row in temp.iterrows():
        modern_score_components = []

        # 1. 경제적 해자 점수
        moat_score = 0
        if has_economic_moat(row, modern_cfg):
            moat_score = 0.9
        else:
            # 해자 요소별 점수 계산
            roe_score = min(1.0, (row.get("ROE(info)") or 0) / 0.20)
            margin_score = min(1.0, (row.get("OpMarginTTM") or 0) / 0.25)
            brand_score = 1.0 if row.get("DivYield", 0) > 0.02 else 0.5
            moat_score = (roe_score + margin_score + brand_score) / 3

        modern_score_components.append(moat_score)

        # 2. 현금흐름 안정성 점수
        fcf_stability = 1.0 if has_stable_cashflow(row, modern_cfg) else 0.3
        modern_score_components.append(fcf_stability)

        # 3. 재무건전성 점수
        health_score = 1.0 if passes_modern_financial_health(row, modern_cfg) else 0.4
        modern_score_components.append(health_score)

        # 4. 경기방어성 점수 (섹터 기반)
        sector = str(row.get("Sector") or "").lower()
        defensive_score = 0.7  # 기본값
        if any(x in sector for x in ["consumer defensive", "utilities", "healthcare"]):
            defensive_score = 0.9
        elif any(x in sector for x in ["technology", "financial"]):
            defensive_score = 0.8
        elif any(x in sector for x in ["energy", "cyclical"]):
            defensive_score = 0.5

        modern_score_components.append(defensive_score)

        modern_score = sum(modern_score_components) / len(modern_score_components)
        modern_scores.append(modern_score)

    temp["ModernBuffettScore"] = pd.Series(modern_scores, index=temp.index)

    # 종합 점수에 현대적 요소 반영
    temp["TotalScore_Modern"] = (
            temp["TotalScore"] * 0.7 +
            temp["ModernBuffettScore"] * 100 * 0.3
    )

    return temp


def enhanced_valuation_screener():
    """
    강화된 버핏 기준을 적용한 통합 스크리너
    """
    # 데이터 로드
    df = load_cache(CONFIG["DETAILS_CACHE_FILE"])

    # 적정가 계산
    print("Calculating fair values...")
    fair_values_df = calculate_comprehensive_fair_value(df)
    df = pd.concat([df, fair_values_df], axis=1)

    results = {}

    # 1. 버핏-Lite (강화된 기본 조건)
    mask_lite = df.apply(lambda r: enhanced_pass_buffett_base(r, CONFIG), axis=1)
    raw_lite = df[mask_lite].copy()

    if not raw_lite.empty:
        scored_lite = build_scores_buffett(raw_lite, CONFIG)
        scored_lite['ValuationAdjustedScore'] = scored_lite['TotalScore'] * (
                1 + scored_lite['Discount_Pct'].fillna(0) / 100
        )
        scored_lite = scored_lite[scored_lite['TotalScore'] >= 60]
        results["buffett_lite"] = scored_lite.sort_values("ValuationAdjustedScore", ascending=False)

    # 2. 버핏-Strict (극히 엄격한 조건)
    strict_cfg = CONFIG.copy()
    strict_cfg.update({
        "MIN_MKTCAP": 2_000_000_000,    # 20억 달러
        "MIN_PRICE": 10.0,              # 15달러 이상
        "MIN_DOLLAR_VOLUME": 10_000_000,# 1000만 달러
        "MIN_DISCOUNT_PCT": 12.0,       # 최소 152% 할인
        "MIN_OP_MARGIN_HF": 0.12,       # 영업이익률 15% 이상
        "MIN_REV_TTM_YOY_HF": 0.05,     # 매출성장률 8% 이상
        "HARD_PE_MAX": 20.0,            # PER 18배 이하
        "MIN_ROE_HF": 0.15,             # ROE 18% 이상
        "MAX_DEBT_EQUITY": 1.0,         # 부채비율 0.8 이하
    })

    # 디버깅: 상위 10개 종목만 테스트
    print("\n🔍 Buffett-Strict 필터링 디버깅 (상위 10개 종목):")
    test_df = df.head(10).copy()
    for idx, row in test_df.iterrows():
        ticker = row.get('Ticker', 'Unknown')
        print(f"\n📊 {ticker} 필터링 결과:")
        enhanced_pass_buffett_base(row, strict_cfg, debug=True)

    mask_strict = df.apply(lambda r: enhanced_pass_buffett_base(r, strict_cfg), axis=1)
    raw_strict = df[mask_strict].copy()

    print(f"\n📈 Buffett-Strict 결과: {len(raw_strict)}개 종목 통과")

    if not raw_strict.empty:
        scored_strict = build_scores_buffett(raw_strict, strict_cfg)
        scored_strict['ValuationAdjustedScore'] = scored_strict['TotalScore'] * (
                1 + scored_strict['Discount_Pct'].fillna(0) / 100
        )
        scored_strict = scored_strict[scored_strict['TotalScore'] >= 70]
        results["buffett_strict"] = scored_strict.sort_values("ValuationAdjustedScore", ascending=False)
    else:
        # 조건을 완화한 대체 strict 설정
        print("⚠️ Buffett-Strict 조건이 너무 엄격합니다. 조건을 완화합니다...")
        alternative_strict_cfg = CONFIG.copy()
        alternative_strict_cfg.update({
            "MIN_MKTCAP": 2_000_000_000,  # 20억 달러로 완화
            "MIN_PRICE": 10.0,  # 10달러로 완화
            "MIN_DISCOUNT_PCT": 12.0,  # 12% 할인으로 완화
            "MIN_OP_MARGIN_HF": 0.12,  # 12%로 완화
            "MIN_ROE_HF": 0.15,  # 15%로 완화
        })

        mask_alt_strict = df.apply(lambda r: enhanced_pass_buffett_base(r, alternative_strict_cfg), axis=1)
        raw_alt_strict = df[mask_alt_strict].copy()

        if not raw_alt_strict.empty:
            scored_alt_strict = build_scores_buffett(raw_alt_strict, alternative_strict_cfg)
            scored_alt_strict['ValuationAdjustedScore'] = scored_alt_strict['TotalScore'] * (
                    1 + scored_alt_strict['Discount_Pct'].fillna(0) / 100
            )
            scored_alt_strict = scored_alt_strict[scored_alt_strict['TotalScore'] >= 65]
            results["buffett_strict"] = scored_alt_strict.sort_values("ValuationAdjustedScore", ascending=False)
            print(f"✅ 대체 Buffett-Strict: {len(results['buffett_strict'])}개 종목 발견")

    # 3. 현대적 버핏 (Modern Buffett)
    mask_modern = df.apply(lambda r: enhanced_buffett_modern_filter(r, CONFIG), axis=1)
    raw_modern = df[mask_modern].copy()

    if not raw_modern.empty:
        scored_modern = build_modern_buffett_scores(raw_modern, CONFIG)
        scored_modern = scored_modern[scored_modern['TotalScore_Modern'] >= 75]
        results["modern_buffett"] = scored_modern.sort_values("TotalScore_Modern", ascending=False)

    # 4. 트레이딩 프로파일 (swing, daytrade)
    for prof in ("swing", "daytrade"):
        mask_tr = df.apply(lambda r: pass_trading(r, prof, CONFIG), axis=1)
        base = df[mask_tr].copy()
        if not base.empty:
            scored = build_scores_trading(base, profile=prof, cfg=CONFIG)
            trading_cols = [
                "Ticker", "Name", "Sector", "Price", "DollarVol($M)", "RVOL",
                "ATR_PCT", "SMA20", "SMA50", "RET5", "RET20",
                "MomentumScore", "TrendScore", "LiquidityScore", "VolatilityScore", "TotalScore"
            ]
            trading_cols = [c for c in trading_cols if c in scored.columns]
            results[prof] = scored[trading_cols].sort_values("TotalScore", ascending=False)

    # 결과 저장
    ts = datetime.now().strftime("%Y%m%d_%H%M%S")
    out_name = f"ELITE_SCREENER_{ts}.xlsx"

    with pd.ExcelWriter(out_name, engine='openpyxl') as writer:
        # 버핏 프로파일 시트
        for profile in ["buffett_lite", "buffett_strict", "modern_buffett"]:
            if profile in results and not results[profile].empty:
                if profile == "modern_buffett":
                    cols = [
                        'Ticker', 'Name', 'Sector', 'Price', 'FairValue_Composite', 'Discount_Pct',
                        'MktCap($B)', 'PE', 'ROE(info)', 'Debt_to_Equity', 'DivYield',
                        'GrowthScore', 'QualityScore', 'ValueScore', 'ModernBuffettScore', 'TotalScore_Modern'
                    ]
                else:
                    cols = [
                        'Ticker', 'Name', 'Sector', 'Price', 'FairValue_Composite', 'Discount_Pct',
                        'MktCap($B)', 'PE', 'ROE(info)', 'Debt_to_Equity', 'DivYield',
                        'GrowthScore', 'QualityScore', 'ValueScore', 'TotalScore', 'ValuationAdjustedScore'
                    ]
                cols = [c for c in cols if c in results[profile].columns]
                results[profile][cols].to_excel(writer, sheet_name=profile[:31], index=False)

        # 트레이딩 프로파일 시트
        for profile in ["swing", "daytrade"]:
            if profile in results and not results[profile].empty:
                results[profile].to_excel(writer, sheet_name=profile[:31], index=False)

        # 통합 요약 시트
        summary_data = []
        for profile in ["buffett_lite", "buffett_strict", "modern_buffett", "swing", "daytrade"]:
            if profile in results and not results[profile].empty:
                if profile.startswith('buffett'):
                    avg_discount = results[profile]['Discount_Pct'].mean()
                    median_pe = results[profile]['PE'].median()
                    avg_roe = results[profile]['ROE(info)'].mean()
                    summary_data.append({
                        'Profile': profile,
                        'Stocks_Count': len(results[profile]),
                        'Avg_Discount_Pct': f"{avg_discount:.1f}%",
                        'Median_PE': f"{median_pe:.1f}",
                        'Avg_ROE': f"{avg_roe:.1f}%",
                        'Top_Tickers': ', '.join(results[profile].head(3)['Ticker'].tolist())
                    })
                else:
                    avg_rvol = results[profile]['RVOL'].mean()
                    avg_atr = results[profile]['ATR_PCT'].mean()
                    summary_data.append({
                        'Profile': profile,
                        'Stocks_Count': len(results[profile]),
                        'Avg_RVOL': f"{avg_rvol:.1f}",
                        'Avg_ATR_PCT': f"{avg_atr:.2f}%",
                        'Top_Tickers': ', '.join(results[profile].head(3)['Ticker'].tolist())
                    })

        pd.DataFrame(summary_data).to_excel(writer, sheet_name='Summary', index=False)

        # 📋 열 설명 시트 추가
        # 📋 열 설명 시트 추가 (개선된 버전)
        column_explanations = [
            {
                '열 이름': 'Ticker',
                '의미': '종목코드',
                '설명': '주식 시장에서 사용하는 고유 기호',
                '적정 범위/기준': '-'
            },
            {
                '열 이름': 'Name',
                '의미': '회사명',
                '설명': '상장회사 공식 명칭',
                '적정 범위/기준': '-'
            },
            {
                '열 이름': 'Sector',
                '의미': '업종/섹터',
                '설명': '기술, 헬스케어, 금융 등 산업 분류',
                '적정 범위/기준': '경기방어성 섹터(소비재, 헬스케어) 선호'
            },
            {
                '열 이름': 'Price',
                '의미': '현재 주가',
                '설명': '현재 시장에서 거래되는 주식 가격',
                '적정 범위/기준': '10달러 이상 (저가주 리스크 회피)'
            },
            {
                '열 이름': 'FairValue_Composite',
                '의미': '종합 적정가',
                '설명': '여러 가치 평가 모델을 종합하여 계산한 공정 가치',
                '적정 범위/기준': '현재가보다 높을수록 좋음'
            },
            {
                '열 이름': 'Discount_Pct',
                '의미': '할인율 (%)',
                '설명': '적정가 대비 현재 주가가 낮은 정도, 양수면 저평가',
                '적정 범위/기준': '✅ 10-40%: 좋음\n⚠️ 0-10%: 보통\n❌ 0% 이하: 고평가'
            },
            {
                '열 이름': 'MktCap($B)',
                '의미': '시가총액 (10억 달러)',
                '설명': '회사의 전체 시장 가치',
                '적정 범위/기준': '✅ 10억$ 이상: 대형주\n⚠️ 1-10억$: 중형주\n❌ 1억$ 미만: 소형주(리스크)'
            },
            {
                '열 이름': 'PE',
                '의미': '주가수익비율',
                '설명': '주가를 주당순이익으로 나눈 값, 낮을수록 저평가',
                '적정 범위/기준': '✅ 8-20배: 저PER\n⚠️ 20-30배: 보통\n❌ 30배 이상: 고PER'
            },
            {
                '열 이름': 'PEG',
                '의미': '주가수익비율 성장률 배수',
                '설명': 'PER을 성장률로 나눈 값, 1 이하가 이상적',
                '적정 범위/기준': '✅ 0.5-1.0: 매우 좋음\n⚠️ 1.0-1.5: 보통\n❌ 1.5 이상: 고평가'
            },
            {
                '열 이름': 'EV_EBITDA',
                '의미': '기업가치 대비 EBITDA 비율',
                '설명': '기업 인수 비용 대비 영업이익',
                '적정 범위/기준': '✅ 5-12배: 좋음\n⚠️ 12-18배: 보통\n❌ 18배 이상: 고평가'
            },
            {
                '열 이름': 'FCF_Yield',
                '의미': '자유현금흐름 수익률',
                '설명': '주가 대비 자유현금흐름 비율, 높을수록 좋음',
                '적정 범위/기준': '✅ 5% 이상: 우량\n⚠️ 2-5%: 보통\n❌ 2% 미만: 약함'
            },
            {
                '열 이름': 'ROE(info)',
                '의미': '자기자본이익률',
                '설명': '자본 대비 순이익률, 수익성 지표',
                '적정 범위/기준': '✅ 15% 이상: 우량\n⚠️ 8-15%: 보통\n❌ 8% 미만: 약함'
            },
            {
                '열 이름': 'Debt_to_Equity',
                '의미': '부채비율',
                '설명': '자본 대비 부채 비율, 낮을수록 재무건전성 좋음',
                '적정 범위/기준': '✅ 0.5 이하: 매우 건전\n⚠️ 0.5-1.0: 보통\n❌ 1.0 이상: 위험'
            },
            {
                '열 이름': 'DivYield',
                '의미': '배당수익률',
                '설명': '주가 대비 배당금 비율',
                '적정 범위/기준': '✅ 2-6%: 적정\n⚠️ 6% 이상: 주의필요\n❌ 0%: 배당없음'
            },
            {
                '열 이름': 'GrowthScore',
                '의미': '성장성 점수',
                '설명': '매출 성장, 수익 성장 등 성장성 종합 점수',
                '적정 범위/기준': '✅ 70점 이상: 강한성장\n⚠️ 50-70점: 보통성장\n❌ 50점 미만: 낮은성장'
            },
            {
                '열 이름': 'QualityScore',
                '의미': '질 점수',
                '설명': '수익성, 재무건전성, 경영 효율성 종합 점수',
                '적정 범위/기준': '✅ 70점 이상: 우량기업\n⚠️ 50-70점: 보통기업\n❌ 50점 미만: 취약기업'
            },
            {
                '열 이름': 'ValueScore',
                '의미': '가치 점수',
                '설명': '저평가 정도, 다양한 가치 지표 종합 점수',
                '적정 범위/기준': '✅ 70점 이상: 저평가\n⚠️ 50-70점: 공정가치\n❌ 50점 미만: 고평가'
            },
            {
                '열 이름': 'TotalScore',
                '의미': '종합 총점',
                '설명': '성장성 + 질 + 가치 점수의 가중합',
                '적정 범위/기준': '✅ 70점 이상: 최우량\n⚠️ 60-70점: 우량\n❌ 60점 미만: 일반'
            },
            {
                '열 이름': 'ValuationAdjustedScore',
                '의미': '가치 조정 종합점수',
                '설명': '종합 총점에 할인율을 추가 반영한 최종 점수',
                '적정 범위/기준': '✅ 80점 이상: 매우매력적\n⚠️ 70-80점: 매력적\n❌ 70점 미만: 보통'
            },
            {
                '열 이름': 'ModernBuffettScore',
                '의미': '현대적 버핏 점수',
                '설명': '경제적 해자, 현금흐름 안정성 등 현대적 버핏 요소 점수',
                '적정 범위/기준': '✅ 0.8 이상: 강한해자\n⚠️ 0.6-0.8: 보통해자\n❌ 0.6 미만: 약한해자'
            },
            {
                '열 이름': 'TotalScore_Modern',
                '의미': '현대적 버핏 종합점수',
                '설명': '현대적 버핏 철학을 반영한 최종 점수',
                '적정 범위/기준': '✅ 75점 이상: 현대적우량\n⚠️ 65-75점: 현대적보통\n❌ 65점 미만: 일반'
            },
            {
                '열 이름': 'DollarVol($M)',
                '의미': '달러 거래량 (백만 달러)',
                '설명': '하루 거래 대금, 클수록 유동성 좋음',
                '적정 범위/기준': '✅ 10M$ 이상: 높은유동성\n⚠️ 1-10M$: 보통유동성\n❌ 1M$ 미만: 낮은유동성'
            },
            {
                '열 이름': 'RVOL',
                '의미': '상대 거래량',
                '설명': '평균 대비 거래량 비율 (1.0 = 평균)',
                '적정 범위/기준': '✅ 1.2-3.0: 적정관심\n⚠️ 0.8-1.2: 평균\n❌ 0.8 미만: 관심낮음'
            },
            {
                '열 이름': 'ATR_PCT',
                '의미': '평균 실제 범위 (%)',
                '설명': '주가 변동성 크기, 높을수록 등락 심함',
                '적정 범위/기준': '✅ 2-8%: 적정변동성\n⚠️ 8-15%: 고변동성\n❌ 15% 이상: 매우높은변동성'
            },
            {
                '열 이름': 'SMA20',
                '의미': '20일 이동평균',
                '설명': '단기 추세선',
                '적정 범위/기준': '✅ 주가 > SMA20: 상승추세\n⚠️ 주가 ≈ SMA20: 횡보\n❌ 주가 < SMA20: 하락추세'
            },
            {
                '열 이름': 'SMA50',
                '의미': '50일 이동평균',
                '설명': '중기 추세선',
                '적정 범위/기준': '✅ SMA20 > SMA50: 강한상승\n⚠️ SMA20 ≈ SMA50: 중립\n❌ SMA20 < SMA50: 약세'
            },
            {
                '열 이름': 'RET5',
                '의미': '5일 수익률',
                '설명': '최근 5일간 주가 등락율',
                '적정 범위/기준': '✅ 3-10%: 강한모멘텀\n⚠️ 0-3%: 약한모멘텀\n❌ 0% 미만: 하락모멘텀'
            },
            {
                '열 이름': 'RET20',
                '의미': '20일 수익률',
                '설명': '최근 20일간 주가 등락율',
                '적정 범위/기준': '✅ 5-20%: 강한상승\n⚠️ 0-5%: 약한상승\n❌ 0% 미만: 하락추세'
            },
            {
                '열 이름': 'MomentumScore',
                '의미': '모멘텀 점수',
                '설명': '단기 주가 추세 강도 (최근 상승력)',
                '적정 범위/기준': '✅ 70점 이상: 강한모멘텀\n⚠️ 50-70점: 보통모멘텀\n❌ 50점 미만: 약한모멘텀'
            },
            {
                '열 이름': 'TrendScore',
                '의미': '트렌드 점수',
                '설명': '장기 추세 방향성 (상승/하락/횡보)',
                '적정 범위/기준': '✅ 70점 이상: 강한상승추세\n⚠️ 50-70점: 약한상승/횡보\n❌ 50점 미만: 하락추세'
            },
            {
                '열 이름': 'LiquidityScore',
                '의미': '유동성 점수',
                '설명': '매매 용이성 (거래량, 거래대금 종합)',
                '적정 범위/기준': '✅ 70점 이상: 높은유동성\n⚠️ 50-70점: 보통유동성\n❌ 50점 미만: 낮은유동성'
            },
            {
                '열 이름': 'VolatilityScore',
                '의미': '변동성 점수',
                '설명': '적정 변동성 (너무 낮거나 높지 않은 적정 수준)',
                '적정 범위/기준': '✅ 60-80점: 이상적변동성\n⚠️ 40-60점: 높은변동성\n❌ 40점 미만: 매우높은변동성'
            },
        ]

        # DataFrame 생성 및 엑셀 저장
        explanation_df = pd.DataFrame(column_explanations)
        explanation_df.to_excel(writer, sheet_name='열_설명', index=False)

        # 시트 서식 조정 (컬럼 너비 자동 조정)
        worksheet = writer.sheets['열_설명']
        worksheet.column_dimensions['A'].width = 15  # 열 이름
        worksheet.column_dimensions['B'].width = 12  # 의미
        worksheet.column_dimensions['C'].width = 25  # 설명
        worksheet.column_dimensions['D'].width = 35  # 적정 범위/기준

        # 🎯 필터 기준 설명 시트 추가
        filter_criteria = [
            {
                '프로파일': 'buffett_lite',
                '선정 기준': '기본 버핏 조건 - 안정적인 우량주',
                '주요 필터': [
                    '시가총액 ≥ 10억 달러 (대형주 안정성)',
                    '주가 ≥ 10달러 (저가주 리스크 회피)',
                    '거래대금 ≥ 1000만 달러 (유동성 보장)',
                    '매출성장률 ≥ 3% (성장성 확인)',
                    '영업이익률 ≥ 10% (수익성 기준)',
                    'ROE ≥ 12% (자본효율성)',
                    '부채비율 ≤ 1.0 (재무건전성)',
                    'PER ≤ 20배 (가치 평가)',
                    '적정가 대비 할인율 ≥ 10% (안전마진)',
                    '종합점수 ≥ 60점 (종합 평가)'
                ],
                '적합 투자자': '장기 가치투자 입문자, 안정성 중시 투자자'
            },
            {
                '프로파일': 'buffett_strict',
                '선정 기준': '엄격한 버핏 조건 - 고품질 우량주',
                '주요 필터': [
                    '시가총액 ≥ 50억 달러',
                    '주가 ≥ 15달러',
                    '거래대금 ≥ 2000만 달러',
                    '매출성장률 ≥ 8%',
                    '영업이익률 ≥ 15%',
                    'ROE ≥ 18%',
                    '부채비율 ≤ 0.8',
                    'PER ≤ 18배',
                    '적정가 대비 할인율 ≥ 15%',
                    '종합점수 ≥ 70점'
                ],
                '적합 투자자': '경험丰富的 가치투자자, 고품질 주식 선호'
            },
            {
                '프로파일': 'modern_buffett',
                '선정 기준': '현대적 버핏 조건 - 대형 우량주 + 경제적 해자',
                '주요 필터': [
                    '시가총액 ≥ 100억 달러',
                    '주가 ≥ 15달러',
                    '거래대금 ≥ 2000만 달러',
                    '매출성장률 ≥ 8%',
                    '영업이익률 ≥ 15%',
                    'ROE ≥ 18%',
                    '부채비율 ≤ 0.8',
                    '경제적 해자 점수 ≥ 0.7',
                    '현금흐름 안정성 통과',
                    '현대적 버핏 점수 ≥ 75점'
                ],
                '적합 투자자': '워렌 버핏 현대적 철학 따르는 투자자, 초대형주 선호'
            },
            {
                '프로파일': 'swing',
                '선정 기준': '스윙트레이딩 - 중기 모멘텀 + 추세',
                '주요 필터': [
                    '주가 ≥ 5달러',
                    '거래대금 ≥ 500만 달러',
                    '상대거래량 ≥ 1.2',
                    '변동성 (ATR) 2~12%',
                    '주가 > 20일이평 > 50일이평',
                    '20일 수익률 ≥ 0%',
                    '모멘텀 점수 중시 (45%)'
                ],
                '적합 투자자': '중기 트레이더, 추세 모멘텀 전략가'
            },
            {
                '프로파일': 'daytrade',
                '선정 기준': '데이트레이딩 - 단기 모멘텀 + 유동성',
                '주요 필터': [
                    '주가 ≥ 5달러',
                    '거래대금 ≥ 2000만 달러',
                    '상대거래량 ≥ 2.0',
                    '변동성 (ATR) 3~20%',
                    '5일 수익률 ≥ 3%',
                    '유동성 점수 중시 (40%)',
                    '모멘텀 점수 중시 (30%)'
                ],
                '적합 투자자': '단기 스캘퍼, 고변동성 주식 선호 트레이더'
            }
        ]

        # 필터 기준을 DataFrame으로 변환
        filter_data = []
        for criteria in filter_criteria:
            filter_str = '\n'.join([f"• {item}" for item in criteria['주요 필터']])
            filter_data.append({
                '프로파일': criteria['프로파일'],
                '선정 기준': criteria['선정 기준'],
                '주요 필터 조건': filter_str,
                '적합 투자자': criteria['적합 투자자']
            })

        pd.DataFrame(filter_data).to_excel(writer, sheet_name='필터_기준', index=False)

        # 💡 투자 가이드 시트 추가
        investment_guide = [
            {
                '구분': '버핏 스타일',
                '투자 철학': '가치투자 - 내재가치보다 저렴한 우량주 매수',
                '보유 기간': '장기 (1년 이상)',
                '매수 타이밍': ['할인율 10% 이상', '시장 과열기 피하기', '종합점수 60점 이상'],
                '매도 타이밍': ['할인율 0% 이하 (고평가)', '기본적 악화', '대체 투자처 발견'],
                '리스크 관리': ['분산투자', '재무제표 정기 점검', '장기 보유 인내']
            },
            {
                '구분': '트레이딩 스타일',
                '투자 철학': '기술적 분석 - 추세와 모멘텀 활용',
                '보유 기간': '스윙: 수일~수주, 데이: 당일',
                '매수 타이밍': ['추세 상승 확인', '모멘텀 가속', '지지선 돌파'],
                '매도 타이밍': ['저항선 도달', '모멘텀 약화', '손절라인 도달'],
                '리스크 관리': ['고정 손절라인 설정', '포지션 사이즈 관리', '감정적 거래 금지']
            },
            {
                '구분': '공통 원칙',
                '투자 철학': '계획된 투자, 감정적 결정 금지',
                '보유 기간': '전략에 따른 일관된 실행',
                '매수 타이밍': ['확률 유리할 때', '리스크-보상비 좋을 때'],
                '매도 타이밍': ['전략적 목표 도달', '가정 변경 시'],
                '리스크 관리': ['자본의 1-2% 이상 단일종목 투자 금지', '정기적 포트폴리오 리밸런싱']
            }
        ]

        pd.DataFrame(investment_guide).to_excel(writer, sheet_name='투자_가이드', index=False)

    print(f"[ELITE SCREENER] Results saved to: {out_name}")
    print(f"🎯 고품질 저평가 우량주 필터링 결과:")
    for profile, result_df in results.items():
        if profile.startswith('buffett') and not result_df.empty:
            discount_avg = result_df['Discount_Pct'].mean()
            roe_avg = result_df['ROE(info)'].mean()
            print(f"   📊 {profile}: {len(result_df)}개 (할인율: {discount_avg:.1f}%, ROE: {roe_avg:.1f}%)")

    return results

def _winsor_series(s: pd.Series, p=0.02):
    s = s.astype(float)
    lo, hi = s.quantile(p), s.quantile(1-p)
    return s.clip(lower=lo, upper=hi)

def _percentile_rank(s: pd.Series, higher=True):
    s = s.astype(float)
    if not higher:
        s = -s
    return s.rank(pct=True, method="average")

def _clip01(x):
    try:
        return max(0.0, min(1.0, float(x)))
    except Exception:
        return np.nan


def check_data_quality_before_screening(df):
    """스크리너 실행 전 데이터 품질 확인"""
    print("=== 데이터 품질 확인 ===")

    essential_columns = {
        '버핏 분석': ['Price', 'MktCap($B)', 'RevYoY', 'OpMarginTTM', 'ROE(info)', 'PE', 'EV_EBITDA'],
        '트레이딩 분석': ['SMA20', 'SMA50', 'ATR_PCT', 'RVOL', 'RET5', 'RET20']
    }

    for category, columns in essential_columns.items():
        print(f"\n{category}:")
        for col in columns:
            if col in df.columns:
                non_null = df[col].notna().sum()
                pct = (non_null / len(df)) * 100
                print(f"  {col}: {non_null}/{len(df)} ({pct:.1f}%)")
            else:
                print(f"  {col}: ❌ 컬럼 없음")

    # NULL 비율이 높은 컬럼 식별
    low_quality_cols = []
    for col in df.columns:
        if df[col].notna().sum() / len(df) < 0.3:  # 30% 미만 데이터
            low_quality_cols.append(col)

    if low_quality_cols:
        print(f"\n⚠️ 주의: 데이터가 부족한 컬럼들: {low_quality_cols}")


def build_scores_buffett(df: pd.DataFrame, cfg=CONFIG):
    """개선된 버핏 스타일 점수 계산 (데이터 누락 대응)"""
    temp = df.copy()

    # 누락될 수 있는 컬럼들에 대한 안전장치
    if "ROE_5Y_Avg" not in temp.columns:
        temp["ROE_5Y_Avg"] = temp["ROE(info)"]  # 기본값으로 ROE(info) 사용

    if "Debt_to_Equity" not in temp.columns:
        temp["Debt_to_Equity"] = np.nan

    if "BuybackYield" not in temp.columns:
        temp["BuybackYield"] = np.nan

    if "P_FFO" not in temp.columns:
        temp["P_FFO"] = np.nan

    if "FCF_Yield" not in temp.columns:
        temp["FCF_Yield"] = np.nan

    # 데이터 전처리
    temp["_OpMarginUse"] = temp[["OpMarginTTM", "OperatingMargins(info)"]].max(axis=1, numeric_only=True)

    # Winsorize로 이상치 처리 (데이터 있는 경우만)
    for col in ["RevYoY", "_OpMarginUse", "ROE(info)", "ROE_5Y_Avg", "FCF_Yield",
                "EV_EBITDA", "PE", "PEG", "PB", "DivYield", "Debt_to_Equity"]:
        if col in temp.columns and temp[col].notna().sum() > 0:
            temp[col] = _winsor_series(temp[col].astype(float), p=0.02)
        elif col in temp.columns:
            temp[col] = np.nan

    # 섹터 정보 준비
    sectors = temp["Sector"].fillna("").str.lower()

    growth_s = [];
    qual_s = [];
    val_s = [];
    cat_s = []

    for i, row in temp.iterrows():
        sec = str(row.get("Sector") or "").lower()

        # 성장 점수: 매출성장 + EPS 성장 기대
        rev_growth = row.get("RevYoY") or 0
        # PEG가 낮을수록 성장성 좋음 (역수 사용, 데이터 있을 때만)
        peg = row.get("PEG")
        if peg and not pd.isna(peg) and peg > 0:
            peg_score = 1.0 / peg
        else:
            peg_score = 0  # 데이터 없으면 0
        growth_components = [rev_growth, peg_score]
        growth_components = [x for x in growth_components if not pd.isna(x)]
        growth_score = np.nanmean(growth_components) if growth_components else 0
        growth_s.append(growth_score)

        # 질 점수: 수익성 + 재무건전성
        quality_components = []

        # 수익성 지표
        op_margin = row.get("_OpMarginUse")
        roe = row.get("ROE(info)") or row.get("ROE_5Y_Avg")
        if op_margin and not pd.isna(op_margin):
            quality_components.append(op_margin)
        if roe and not pd.isna(roe):
            quality_components.append(roe)

        # 재무건전성 지표
        debt_equity = row.get("Debt_to_Equity")
        if debt_equity is not None and not pd.isna(debt_equity):
            # 부채비율이 낮을수록 점수 높음
            debt_score = max(0, 1.0 - (debt_equity / cfg.get("MAX_DEBT_EQUITY", 2.0)))
            quality_components.append(debt_score)

        # FCF Yield (현금창출능력)
        fcf_yield = row.get("FCF_Yield")
        if fcf_yield and not pd.isna(fcf_yield) and fcf_yield > 0:
            quality_components.append(fcf_yield)

        qual_s.append(np.nanmean(quality_components) if quality_components else 0.5)

        # 가치 점수: 섹터별 차별화
        val_components = []

        if any(x in sec for x in FIN_SECTORS):
            # 금융주: P/B, ROE, Div Yield
            if "PB" in temp.columns and not pd.isna(row.get("PB")):
                val_components.append(_percentile_rank(temp["PB"], False)[i])
            if "ROE(info)" in temp.columns and not pd.isna(row.get("ROE(info)")):
                val_components.append(_percentile_rank(temp["ROE(info)"], True)[i])
            if "DivYield" in temp.columns and not pd.isna(row.get("DivYield")):
                val_components.append(_percentile_rank(temp["DivYield"], True)[i])

        elif any(x in sec for x in REIT_SECTORS):
            # 리츠: P/FFO, Div Yield
            if "P_FFO" in temp.columns and not pd.isna(row.get("P_FFO")):
                val_components.append(_percentile_rank(temp["P_FFO"], False)[i])
            if "DivYield" in temp.columns and not pd.isna(row.get("DivYield")):
                val_components.append(_percentile_rank(temp["DivYield"], True)[i])
        else:
            # 일반 주식: 다양한 가치 지표 (데이터 있는 것만 사용)
            for col, higher in [("FCF_Yield", True), ("EV_EBITDA", False),
                                ("PE", False), ("PEG", False), ("PB", False)]:
                if col in temp.columns and not pd.isna(row.get(col)):
                    val_components.append(_percentile_rank(temp[col], higher)[i])

        # val_components가 비어있지 않을 때만 계산
        if val_components:
            val_score = np.nanmean(val_components)
        else:
            val_score = 0.5  # 기본값

        val_s.append(val_score)

        # 촉매 점수: 배당, 자사주 매입
        catalyst_components = []
        if "DivYield" in temp and not pd.isna(row.get("DivYield")):
            catalyst_components.append(_percentile_rank(temp["DivYield"], True)[i])

        if "BuybackYield" in temp and not pd.isna(row.get("BuybackYield")):
            catalyst_components.append(_percentile_rank(temp["BuybackYield"], True)[i])

        # 거래량/변동성 (주목도 지표)
        if "RVOL" in temp and not pd.isna(row.get("RVOL")):
            rvol_score = min(1.0, (row.get("RVOL") or 1) / 3.0)
            catalyst_components.append(rvol_score)

        cat_s.append(np.nanmean(catalyst_components) if catalyst_components else 0.5)

    # 점수 정규화
    temp["GrowthScore"] = pd.Series(growth_s, index=temp.index).rank(pct=True).fillna(0.5)
    temp["QualityScore"] = pd.Series(qual_s, index=temp.index).rank(pct=True).fillna(0.5)
    temp["ValueScore"] = pd.Series(val_s, index=temp.index).fillna(0.5)
    temp["CatalystScore"] = pd.Series(cat_s, index=temp.index).fillna(0.5)

    # 총점 계산
    temp["TotalScore"] = 100 * (
            cfg.get("W_GROWTH", 0.15) * temp["GrowthScore"] +
            cfg.get("W_QUALITY", 0.35) * temp["QualityScore"] +
            cfg.get("W_VALUE", 0.40) * temp["ValueScore"] +
            cfg.get("W_CATALYST", 0.10) * temp["CatalystScore"]
    )

    return temp

def enhanced_pass_buffett_base(row, cfg=CONFIG, debug=False):
    """강화된 버핏 스타일 필터링 (디버깅 모드 추가)"""
    # 기본 유동성 필터
    price = row.get("Price")
    dv = (row.get("DollarVol($M)") or 0) * 1_000_000
    if pd.isna(price) or pd.isna(dv):
        if debug: print(f"  ❌ 유동성 필터 실패: price={price}, dv={dv}")
        return False

    if price < cfg.get("MIN_PRICE", 10.0) or dv < cfg.get("MIN_DOLLAR_VOLUME", 10_000_000):
        if debug: print(f"  ❌ 최소가격/거래량 필터: price={price}, dv={dv}")
        return False

    # 시가총액 필터
    mktcap = (row.get("MktCap($B)") or 0) * 1_000_000_000
    min_mktcap = cfg.get("MIN_MKTCAP", 1_000_000_000)
    if mktcap and mktcap < min_mktcap:
        if debug: print(f"  ❌ 시가총액 필터: mktcap={mktcap}, min={min_mktcap}")
        return False

    # 성장성 필터
    rev_yoy = row.get("RevYoY")
    min_rev_yoy = cfg.get("MIN_REV_TTM_YOY_HF", 0.05)
    if (rev_yoy is None) or (rev_yoy < min_rev_yoy):
        if debug: print(f"  ❌ 성장성 필터: rev_yoy={rev_yoy}, min={min_rev_yoy}")
        return False

    # 수익성 필터 (섹터별 면제)
    sec = str(row.get("Sector") or "").lower()
    op_margin = row.get("OpMarginTTM") or row.get("OperatingMargins(info)")
    min_op_margin = cfg.get("MIN_OP_MARGIN_HF", 0.12)
    if sec not in cfg.get("OP_MARGIN_EXEMPT_SECTORS", FIN_SECTORS):
        if (op_margin is None) or (op_margin < min_op_margin):
            if debug: print(f"  ❌ 수익성 필터: op_margin={op_margin}, min={min_op_margin}, sector={sec}")
            return False

    # 재무건전성 필터 (데이터 있을 때만 적용)
    debt_equity = row.get("Debt_to_Equity")
    max_debt_equity = cfg.get("MAX_DEBT_EQUITY", 1.0)
    if debt_equity and not pd.isna(debt_equity) and debt_equity > max_debt_equity:
        if debug: print(f"  ❌ 재무건전성 필터: debt_equity={debt_equity}, max={max_debt_equity}")
        return False

    # 수익성 필터 (ROE)
    roe = row.get("ROE(info)") or row.get("ROE_5Y_Avg")
    min_roe = cfg.get("MIN_ROE_HF", 0.15)
    if roe is None or pd.isna(roe) or roe < min_roe:
        if debug: print(f"  ❌ ROE 필터: roe={roe}, min={min_roe}")
        return False

    # 가치 필터 (데이터 있을 때만 적용, 조건이 None이면 체크하지 않음)
    peg = row.get("PEG")
    max_peg = cfg.get("HARD_PEG_MAX")
    if (peg is not None and not pd.isna(peg) and
        max_peg is not None and
        peg > max_peg):
        if debug: print(f"  ❌ PEG 필터: peg={peg}, max={max_peg}")
        return False

    pe = row.get("PE")
    max_pe = cfg.get("HARD_PE_MAX")
    if (pe is not None and not pd.isna(pe) and
        max_pe is not None and
        pe > max_pe):
        if debug: print(f"  ❌ PE 필터: pe={pe}, max={max_pe}")
        return False

    ev_eb = row.get("EV_EBITDA")
    max_ev_eb = cfg.get("MAX_EV_EBITDA_HARD")
    if (ev_eb is not None and not pd.isna(ev_eb) and
        max_ev_eb is not None and
        ev_eb > max_ev_eb):
        if debug: print(f"  ❌ EV/EBITDA 필터: ev_eb={ev_eb}, max={max_ev_eb}")
        return False

    # 현금창출능력 필터 (데이터 있을 때만 적용, 조건이 None이면 체크하지 않음)
    fcfy = row.get("FCF_Yield")
    min_fcfy = cfg.get("MIN_FCFY_HF")
    if (fcfy is not None and not pd.isna(fcfy) and
        min_fcfy is not None and
        fcfy < min_fcfy):
        if debug: print(f"  ❌ FCF Yield 필터: fcfy={fcfy}, min={min_fcfy}")
        return False

    # 배당 수익률 필터 (데이터 있을 때만 적용, 조건이 None이면 체크하지 않음)
    div_yield = row.get("DivYield")
    min_div_yield = cfg.get("MIN_DIV_YIELD")
    if (min_div_yield is not None and
        div_yield is not None and not pd.isna(div_yield) and
        div_yield < min_div_yield):
        if debug: print(f"  ❌ 배당수익률 필터: div_yield={div_yield}, min={min_div_yield}")
        return False

    # 적정가 할인율 필터
    discount_pct = row.get('Discount_Pct')
    min_discount = cfg.get("MIN_DISCOUNT_PCT", 10.0)
    if discount_pct is None or pd.isna(discount_pct) or discount_pct < min_discount:
        if debug: print(f"  ❌ 할인율 필터: discount_pct={discount_pct}, min={min_discount}")
        return False

    if debug: print(f"  ✅ 모든 필터 통과!")
    return True

def build_scores_trading(df: pd.DataFrame, profile, cfg=CONFIG):
    temp=df.copy()
    for col in ["RET5","RET20"]:
        if col in temp.columns: temp[col]=_winsor_series(temp[col].astype(float).fillna(0), p=0.02)
        else: temp[col]=0.0
    mom=np.nanmean([_percentile_rank(temp["RET5"], True),
                    _percentile_rank(temp["RET20"], True)], axis=0)
    temp["MomentumScore"]=pd.Series(mom, index=temp.index).fillna(0.5)

    dl=_percentile_rank(temp["DollarVol($M)"], True) if "DollarVol($M)" in temp.columns else pd.Series(0.5, index=temp.index)
    rv=_percentile_rank(temp["RVOL"].fillna(1.0), True) if "RVOL" in temp.columns else pd.Series(0.5, index=temp.index)
    temp["LiquidityScore"]=np.nanmean([dl,rv], axis=0)

    close=temp["Price"]; s20=temp["SMA20"]; s50=temp["SMA50"]
    trend=[]
    for i in temp.index:
        c,sma20,sma50=close[i], s20[i], s50[i]
        score=0.5
        try:
            if (c is not None) and (sma20 is not None) and (sma50 is not None):
                if c>sma20>sma50: score=1.0
                elif c>sma20: score=0.75
                elif sma20 and sma50 and sma20>sma50: score=0.65
                else: score=0.25
        except Exception: score=0.5
        trend.append(score)
    temp["TrendScore"]=pd.Series([_clip01(x) for x in trend], index=temp.index)

    flt = cfg["SWING_FILTERS"] if profile=="swing" else cfg["DAY_FILTERS"]
    lo,hi = flt["ATR_PCT_RANGE"]; target=(lo+hi)/2.0; sigma=(hi-lo)/2.0
    vols=[]
    for v in temp["ATR_PCT"].fillna(target):
        try: s=math.exp(-((float(v)-target)**2)/(2*(sigma**2)))
        except Exception: s=0.5
        vols.append(s)
    temp["VolatilityScore"]=pd.Series([_clip01(x) for x in vols], index=temp.index)

    weights = {"swing":{"momentum":0.45,"trend":0.25,"liquidity":0.20,"volatility":0.10},
               "daytrade":{"momentum":0.30,"trend":0.10,"liquidity":0.40,"volatility":0.20}}[profile]
    temp["TotalScore"]=100*(weights["momentum"]*temp["MomentumScore"]
                           +weights["trend"]*temp["TrendScore"]
                           +weights["liquidity"]*temp["LiquidityScore"]
                           +weights["volatility"]*temp["VolatilityScore"])
    return temp

def load_cache(path):
    if not os.path.exists(path):
        raise FileNotFoundError(f"Details cache not found: {path}")
    df=pd.read_csv(path)
    # 타입 보정
    num_cols=["Price","DollarVol($M)","SMA20","SMA50","ATR_PCT","RVOL","RET5","RET20",
              "MktCap($B)","RevYoY","OpMarginTTM","OperatingMargins(info)","ROE(info)","EV_EBITDA",
              "PE","PEG","FCF_Yield","PB","DivYield","P_FFO","BuybackYield"]
    for c in num_cols:
        if c in df.columns: df[c]=pd.to_numeric(df[c], errors="coerce")
    return df

def pass_trading(row, profile, cfg=CONFIG):
    f = cfg["SWING_FILTERS"] if profile=="swing" else cfg["DAY_FILTERS"]
    price=row.get("Price"); dv=(row.get("DollarVol($M)") or 0)*1_000_000
    rvol=row.get("RVOL"); atr=row.get("ATR_PCT")
    if price is None or dv is None: return False
    if price < f["MIN_PRICE"] or dv < f["MIN_DOLLAR_VOLUME"]: return False
    if (rvol is None) or (rvol < f["MIN_RVOL"]): return False
    lo,hi = f["ATR_PCT_RANGE"]
    if (atr is None) or (atr < lo) or (atr > hi): return False
    rule=f.get("TREND_RULE","any").lower()
    sma20=row.get("SMA20"); sma50=row.get("SMA50")
    if rule=="close>sma20>sma50":
        if not (price and sma20 and sma50 and (price>sma20>sma50)): return False
    elif rule=="sma20>50":
        if not (sma20 and sma50 and sma20>sma50): return False
    if profile=="swing":
        ret20=row.get("RET20")
        if ret20 is not None and ret20 < f["MIN_RET20"]: return False
    if profile=="daytrade":
        ret5=row.get("RET5")
        if ret5 is not None and ret5 < f["MIN_RET5"]: return False
    return True

if __name__ == "__main__":
    # 데이터 로드 및 품질 확인
    df = load_cache(CONFIG["DETAILS_CACHE_FILE"])
    check_data_quality_before_screening(df)

    # 통합 스크리너 실행
    comprehensive_results = enhanced_valuation_screener()

    print("\n✅ 모든 스크리닝 완료!")
    print("📋 생성된 엑셀 파일에는 다음 프로파일이 포함됩니다:")
    print("   - buffett_lite, buffett_strict, modern_buffett (버핏 스타일)")
    print("   - swing, daytrade (트레이딩 스타일)")
    print("   - Summary (종합 요약)")<|MERGE_RESOLUTION|>--- conflicted
+++ resolved
@@ -205,11 +205,7 @@
 
 # 통합 CONFIG 설정 (현대적 버핏 철학 반영 + 엄격한 기준)
 CONFIG = {
-<<<<<<< HEAD
     "DETAILS_CACHE_FILE": "details_cache_us_all_20251025_194009.csv",
-=======
-    "DETAILS_CACHE_FILE": "details_cache_sp500_20251025_162318.csv",
->>>>>>> 9adc0f7e
     "RUN_PROFILES": ["buffett_lite", "buffett_strict", "modern_buffett", "swing", "daytrade"],
 
     # 데이터가 있는 지표들만 필수 조건으로 사용
